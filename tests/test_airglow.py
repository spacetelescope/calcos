--- conflicted
+++ resolved
@@ -1,13 +1,10 @@
 from calcos import airglow
 from generate_tempfiles import create_disptab_file
-<<<<<<< HEAD
-import pytest
-import os, glob
-=======
+
 import os, glob
 import pytest
 
->>>>>>> bc990b99
+
 
 def test_find_airglow_limits():
     """
