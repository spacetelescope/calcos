"""Tests for COS/FUV dark."""

#import pytest

import calcos
from helpers import BaseCOS


# TODO: Mark this as slow when there are faster tests added for CI tests
#       so that this only runs in nightly tests.
#@pytest.mark.slow
class TestFUVADark(BaseCOS):
    detector = 'fuv'

    def test_fuva_dark(self):
        """
        FUV COS regression test #2
        """
        files_to_download = ['la7803fiq_rawtag_a.fits', 'la7803fiq_rawtag_b.fits',
                             'la7803fiq_spt.fits']

        # Prepare input files.
        self.get_input_files(files_to_download)

        input_file = 'la7803fiq_rawtag_a.fits'
        # Run CALCOS
        calcos.calcos(input_file)

        # Compare results.
        # The first outroot is the output from whole ASN,
        # the rest are individual members.
        outroots = ['la7803fiq']
        outputs = []
        for outroot in outroots:
            for sfx in ('corrtag_a', 'corrtag_b', 'counts_a', 'counts_b',
                        'flt_a', 'flt_b'):
                fname = '{}_{}.fits'.format(outroot, sfx)
<<<<<<< HEAD
                outputs.append((fname, 'ref_' + fname))
=======
                comparison_name = 'ref_' + fname
                outputs.append((fname, comparison_name))
>>>>>>> 6117d254
        self.compare_outputs(outputs, rtol=3e-7)<|MERGE_RESOLUTION|>--- conflicted
+++ resolved
@@ -35,10 +35,6 @@
             for sfx in ('corrtag_a', 'corrtag_b', 'counts_a', 'counts_b',
                         'flt_a', 'flt_b'):
                 fname = '{}_{}.fits'.format(outroot, sfx)
-<<<<<<< HEAD
-                outputs.append((fname, 'ref_' + fname))
-=======
                 comparison_name = 'ref_' + fname
                 outputs.append((fname, comparison_name))
->>>>>>> 6117d254
         self.compare_outputs(outputs, rtol=3e-7)