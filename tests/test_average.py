--- conflicted
+++ resolved
@@ -1,10 +1,6 @@
-<<<<<<< HEAD
-import pytest
-import os, glob
-=======
+
 import os, glob
 import pytest
->>>>>>> bc990b99
 
 import numpy as np
 from astropy.io import fits
