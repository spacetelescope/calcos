[metadata]
name = calcos
<<<<<<< HEAD
version = 3.2.2
vdate = 2017-10-24
=======
version = 3.3.2
vdate = 2017-11-08
>>>>>>> d9767762
author = Phil Hodge and Robert Jedrzejewski
author-email = help@stsci.edu
summary = Calibration software for COS (Cosmic Origins Spectrograph)
home-page = http://www.stsci.edu/resources/software_hardware/stsci_python
classifier =
	Intended Audience :: Science/Research
	License :: OSI Approved :: BSD License
	Operating System :: OS Independent
	Programming Language :: Python
	Topic :: Scientific/Engineering :: Astronomy
	Topic :: Software Development :: Libraries :: Python Modules
requires-python = >=2.6
requires-dist =
	numpy (>=1.10.1)
	astropy (>=1.1.1)
	scipy (>=0.14)

[files]
packages_root = lib
packages = calcos
package_data =
	calcos = pars/* *.help
scripts = lib/calcos/calcos

[extension=calcos.ccos]
sources = src/ccos.c
define_macros =
	NUMPY = 1
include_dirs = numpy

[build_ext]
pre-hook.numpy-extension-hook = stsci.distutils.hooks.numpy_extension_hook

[global]
setup_hooks =
	stsci.distutils.hooks.use_packages_root
	stsci.distutils.hooks.tag_svn_revision
	stsci.distutils.hooks.version_setup_hook
<|MERGE_RESOLUTION|>--- conflicted
+++ resolved
@@ -1,12 +1,7 @@
 [metadata]
 name = calcos
-<<<<<<< HEAD
-version = 3.2.2
-vdate = 2017-10-24
-=======
-version = 3.3.2
-vdate = 2017-11-08
->>>>>>> d9767762
+version = 3.3.4
+vdate = 2018-01-08
 author = Phil Hodge and Robert Jedrzejewski
 author-email = help@stsci.edu
 summary = Calibration software for COS (Cosmic Origins Spectrograph)
