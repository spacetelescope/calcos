--- conflicted
+++ resolved
@@ -261,13 +261,8 @@
 
     switches = {}
 
-<<<<<<< HEAD
     for key in ["dqicorr", "randcorr", "tempcorr", "geocorr", "igeocorr",
-                "xwlkcorr", "ywlkcorr", "trcecorr", "algncorr",
-=======
-    for key in ["dqicorr", "randcorr", "tempcorr", "geocorr", "dgeocorr",
-                "igeocorr", "walkcorr", "trcecorr", "algncorr",
->>>>>>> 1b8261b1
+                "dgeocorr", "xwlkcorr", "ywlkcorr", "trcecorr", "algncorr",
                 "deadcorr", "flatcorr", "doppcorr", "helcorr", "phacorr",
                 "brstcorr", "badtcorr", "x1dcorr", "wavecorr", "backcorr",
                 "fluxcorr", "photcorr", "tdscorr", "statflag"]:
@@ -302,24 +297,13 @@
 
     reffiles = {}
 
-<<<<<<< HEAD
     for key in ["flatfile", "hvtab", "xwlkfile", "ywlkfile",
                 "bpixtab", "gsagtab", "spottab", "brftab",
-                "geofile", "twozxtab", "deadtab", "phafile",
+                "geofile", "dgeofile", "twozxtab", "deadtab", "phafile",
                 "phatab", "brsttab", "badttab", "tracetab",
                 "xtractab", "lamptab", "disptab", "fluxtab",
                 "imphttab", "phottab", "spwcstab", "wcptab",
                 "tdstab", "proftab"]:
-=======
-    for key in ["flatfile", "hvtab", "walktab", "bpixtab", "gsagtab",
-                "spottab", "brftab", "geofile", "dgeofile",
-                "twozxtab", "deadtab", "phafile", "phatab",
-                "brsttab", "badttab", "tracetab",
-                "xtractab", "lamptab", "disptab",
-                "fluxtab", "imphttab", "phottab",
-                "spwcstab", "wcptab", "tdstab",
-                "proftab"]:
->>>>>>> 1b8261b1
         reffiles[key+"_hdr"] = phdr.get(key, default=NOT_APPLICABLE)
         reffiles[key] = cosutil.expandFileName(reffiles[key+"_hdr"])
 
