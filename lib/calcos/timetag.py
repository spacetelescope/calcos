from __future__ import absolute_import, division         # confidence high
import math
import os
import time
import numpy as np
from numpy import random
import astropy.io.fits as fits

from . import cosutil
from . import burst
from . import ccos
from . import concurrent
from . import dispersion
from . import phot
from . import shiftfile
from . import timeline
from . import wavecal
from . import trace
from .calcosparam import *       # parameter definitions

# These are column names in the corrtag table.  The default values are
# appropriate for FUV data.  These can be reset in setCorrColNames().

xcorr = "xcorr"
ycorr = "ycorr"
xdopp = "xdopp"
ydopp = "ycorr"
xfull = "xfull"
yfull = "yfull"

# This will be a Boolean array, true for events that are within the
# active area.  This is only needed for FUV, but it will also be defined
# for NUV (all True).
active_area = None

# Used as a default value in blurDQ.  The actual value should be
# gotten via keyword WIDEN in the BPIXTAB table header.
# (Should move this to calcosparam as it's in cosutil as well)
PIXEL_FRACTION = 0.25

def timetagBasicCalibration(input, inpha, outtag,
                            output, outcounts, outflash, outcsum,
                            cl_args,
                            info, switches, reffiles,
                            wavecal_info):
    """Do the basic processing for either time-tag or accum data.

    The function value will be zero if there was no problem,
    and it will be one if there was no input data.

    Parameters
    ----------
    input: str
        Name of the input file.

    inpha: str
        Name of the input file containing the pulse height histogram (FUV
        ACCUM only).

    outtag: str
        Name of the output file for corrected time-tag data.

    output: str
        Name of the output file for flat-fielded count-rate image.

    outcounts: str
        Name of the output file for count-rate image.

    outflash: str or None
        Name of the output file for tagflash wavecal spectra.

    outcsum: str or None
        Name of the output image for OPUS to add to cumulative image.

    cl_args: dictionary
        Some of the command-line arguments.

    info: dictionary
        Header keywords and values.

    switches: dictionary
        Calibration switches.

    reffiles: dictionary
        Reference file names.

    wavecal_info: list of dictionaries
        When wavecal exposures were processed, the results were stored in
        dictionaries in this list.

    Returns
    -------
    status: int
        0 is OK
        1 means there were no rows in the input table
    """

    if info["obsmode"] == "TIME-TAG":
        cosutil.printIntro("TIME-TAG calibration")
        names = [("Input", input),
                 ("OutTag", outtag),
                 ("OutFlt", output),
                 ("OutCounts", outcounts)]
        if outflash is not None:
            names.append(("OutFlash", outflash))
        if outcsum is not None:
            names.append(("OutCsum", outcsum))
        cosutil.printFilenames(names,
                               shift_file=cl_args["shift_file"],
                               stimfile=cl_args["stimfile"],
                               livetimefile=cl_args["livetimefile"])
        cosutil.printMode(info)

    # Copy data from the input file to the output.  Then open the output
    # file read/write.
    if info["obsmode"] == "TIME-TAG":
        nrows = cosutil.writeOutputEvents(input, outtag)
    ofd = fits.open(outtag, mode="update")
    if ofd["EVENTS"].data is None:
        nrows = 0
    else:
        nrows = len(ofd["EVENTS"].data)

    # events_hdu is a complete fits HDU object (i.e., header plus data),
    # while events (assigned below) is just the data, a recarray object.
    events_hdu = ofd["EVENTS"]

    if nrows > 0 and info["obsmode"] == "TIME-TAG":
        # Change orig_exptime to be the range of times in the TIME column.
        time64 = events_hdu.data.field("TIME").astype(np.float64)
        if time64[-1] > time64[0]:
            info["orig_exptime"] = time64[-1] - time64[0]
        del time64

    # Get a copy of the primary header.  This copy will be modified and
    # written to the output image files.
    phdr = ofd[0].header
    # This list also includes the primary header, but we'll ignore this
    # copy of the primary header.
    if info["obsmode"] == "ACCUM" and not info["corrtag_input"]:
        headers = cosutil.getHeaders(input)
        # replace the first extension header so the headers of the
        # pseudo-corrtag table will be updated
        headers[1] = events_hdu.header
    else:
        headers = mkHeaders(phdr, events_hdu.header)

    # Update the switches and reference file names, so the output header
    # will reflect what was actually used.
    cosutil.overrideKeywords(phdr, headers[1], info, switches, reffiles)

    # Update keywords for FUV high voltage.
    if info["detector"] == "FUV":
        updateHVKeywords(headers[1], info, reffiles)

    if nrows == 0:
        writeNull(input, ofd, output, outcounts, outcsum,
                  cl_args, info, phdr, headers)
        ofd.close()
        return 1

    setCorrColNames(info["detector"])

    events = events_hdu.data

    # For corrtag input, reinitialize the DQ column if dqicorr is perform.
    if info["corrtag_input"] and switches["dqicorr"] == "PERFORM":
        events.field("dq")[:] = 0.

    # Set active_area, but note that this is preliminary because we haven't
    # done tempcorr or geocorr yet.
    setActiveArea(events, info, reffiles["brftab"])

    doPhotcorr(info, switches, reffiles["imphttab"], phdr, headers[1])

    badt = doBadtcorr(events, info, switches, reffiles, phdr)

    doRandcorr(events, info, switches, reffiles, phdr)

    (stim_param, stim_countrate, stim_livetime) = initTempcorr(events,
            input, info, switches, reffiles, headers[1],
            cl_args["stimfile"])

    doTempcorr(stim_param, events, info, switches, reffiles, phdr)

    doGeocorr(events, info, switches, reffiles, phdr)

    doDgeocorr(events, info, switches, reffiles, phdr)

    # Set active_area based on (xcorr, ycorr) coordinates.
    setActiveArea(events, info, reffiles["brftab"])

    #
    # The X and Y walk correction need to be independent, and applied to the
    # same xcorr/pha values
    if doWalkCorr(switches):
        
        xcorrection = doXWalkcorr(events, info, switches, reffiles, phdr)
        ycorrection = doYWalkcorr(events, info, switches, reffiles, phdr)
        applyWalkCorrection(events, xcorrection, ycorrection)

    updateGlobrate(info, headers[1])

    # Copy columns to xdopp, xfull, yfull so we'll have default values.
    if not info["corrtag_input"]:
        copyColumns(events)

    initHelcorr(events, info, headers[1])

    doDeadcorr(events, input, info, switches, reffiles, phdr, headers[1],
               stim_countrate, stim_livetime, cl_args["livetimefile"])

    # Write the calcos sum image.
    if info["obsmode"] == "TIME-TAG":
        bursts = None
        (modified, gti) = recomputeExptime(input, bursts, badt, events,
                                           headers[1], info)
        if info["detector"] == "FUV":       # update keywords EXPTIME[AB]
            key = cosutil.segmentSpecificKeyword("exptime", info["segment"])
            headers[1][key] = info["exptime"]
    if outcsum is not None:
        writeCsum(outcsum, events,
                  info["detector"], info["obsmode"],
                  phdr, headers[1],
                  cl_args["raw_csum_coords"],
                  cl_args["binx"], cl_args["biny"],
                  cl_args["compress_csum"],
                  cl_args["compression_parameters"])

    doPhacorr(inpha, events, info, switches, reffiles, phdr, headers[1])

    doDoppcorr(events, info, switches, reffiles, phdr)

    if not (info["aperture"] in APERTURE_NAMES or
            info["targname"] == "DARK" and
            info["aperture"] in OTHER_APERTURE_NAMES):
        ofd.close()
        raise BadApertureError("APERTURE = %s is not a valid aperture name." %
                               info["aperture"])

    if outcsum is not None and cl_args["only_csum"]:
        return 0                        # don't write flt and counts

    doFlatcorr(events, info, switches, reffiles, phdr, headers[1])

    phdr["wavecals"] = ""               # initial value
    if info["tagflash"]:
        cosutil.printSwitch("WAVECORR", switches)
    if switches["wavecorr"] == "PERFORM":
        if info["tagflash"]:
            (tl_time, shift1_vs_time, wavecorr) = \
            concurrent.processConcurrentWavecal(events, \
                        outflash, cl_args["shift_file"],
                        info, switches, reffiles, phdr, headers[1])
            if wavecorr == "COMPLETE":
                filename = os.path.basename(input)
                if cl_args["shift_file"] is not None:
                    filename = filename + " " + cl_args["shift_file"]
                phdr["wavecals"] = filename
        else:
            # Value to assign to keyword in phdr (updateFromWavecal does
            # this), but this value can be overridden by noWavecal.
            wavecorr = "COMPLETE"
            if not wavecal_info:
                # The exposure is not tagflash and there's no auto/GO
                # wavecal, so create wavecal info with a default shift1,
                # or possibly with a value specified by the user.
                (wavecal_info, wavecorr) = noWavecal(input,
                                cl_args["shift_file"],
                                info, switches, reffiles)
            (tl_time, shift1_vs_time) = \
            updateFromWavecal(events, wavecal_info, wavecorr,
                              cl_args["shift_file"],
                              info, switches, reffiles, phdr, headers[1])
        # Compute wavelengths for the wavelength column (except for wavecals).
        if info["obstype"] == "SPECTROSCOPIC" and \
           info["exptype"].find("WAVE") == -1:
            computeWavelengths(events, info, reffiles,
                               helcorr=switches["helcorr"], hdr=None)
    else:
        time = cosutil.getColCopy(data=events, column="time")
        tl_time = cosutil.timelineTimes(time[0], time[-1], dt=1.)
        shift1_vs_time = None
        del time

    if info["obsmode"] == "TIME-TAG":
        bursts = doBurstcorr(events, info, switches, reffiles, phdr,
                             cl_args["burstfile"])
        (modified, gti) = recomputeExptime(input, bursts, badt, events,
                                           headers[1], info)
        if modified:
            saveNewGTI(ofd, gti)
        countBadEvents(events, bursts, badt, info, headers[1])

    if info["detector"] == "FUV":       # update keyword EXPTIMEA or EXPTIMEB
        key = cosutil.segmentSpecificKeyword("exptime", info["segment"])
        headers[1][key] = info["exptime"]
    minmax_shift_dict = getWavecalOffsets(events, info, switches["wavecorr"],
                                          reffiles["xtractab"],
                                          reffiles["brftab"])
    tracemask = createTraceMask(events, info, switches,
                                reffiles['xtractab'], active_area)

    traceprofile = doTraceCorr(events, info, switches, reffiles, phdr,
                               tracemask)

    #
    # Make sure we have a gti variable, and make one if we don't.  None is OK, it will be
    # detected and filled in later if necessary
    try:
        temp_gti = gti
    except NameError:
        gti = None

    align = doProfileAlignmentCorr(events, input, info, switches, reffiles,
                                   phdr, headers[1], minmax_shift_dict,
                                   tracemask, traceprofile, gti)

    dq_array = doDqicorr(events, input, info, switches, reffiles,
                         phdr, headers[1], minmax_shift_dict,
                         traceprofile, gti)


    writeImages(events.field(xfull), events.field(yfull),
                events.field("epsilon"), events.field("dq"),
                phdr, headers,
                dq_array, info["npix"], info["x_offset"], info["exptime"],
                outcounts, output)

    doStatflag(switches, output, outcounts)

    # Create or update a TIMELINE extension.
    timeline.createTimeline(input, ofd, info, reffiles,
                            tl_time, shift1_vs_time,
                            events.field("TIME").astype(np.float64),
                            events.field(xfull), events.field(yfull))

    ofd.close()

    return 0            # 0 is OK


def setCorrColNames(detector):
    """Assign column names to global variables.

    Parameters
    ----------
    detector: {"FUV", "NUV"}
        Detector name.
    """

    global xcorr, ycorr, xdopp, ydopp, xfull, yfull

    xcorr = "XCORR"
    ycorr = "YCORR"
    xdopp = "XDOPP"
    ydopp = "YCORR"

    xfull = "XFULL"
    yfull = "YFULL"

def setActiveArea(events, info, brftab):
    """Assign a value to active_area.

    This function updates the global variable active_area, which is a
    Boolean array with the same number of elements as there are rows in
    the events table.  An element will be True if the corresponding
    event (row in the table) is within the FUV active area.  For NUV
    all elements will be set to True.

    Parameters
    ----------
    events: pyfits record array
        The data unit containing the events table

    info: dictionary
        Header keywords and values

    brftab: str
        Name of the baseline reference table
    """

    global active_area

    xi  = events.field(xcorr)
    eta = events.field(ycorr)
    active_area = np.ones(len(xi), dtype=np.bool8)

    # A value of 1 (True) in active_area means the corresponding event
    # is within the active area.
    if info["detector"] == "FUV":
        (b_low, b_high, b_left, b_right) = \
                cosutil.activeArea(info["segment"], brftab)
        active_area = np.where(xi > b_right, False, active_area)
        active_area = np.where(xi < b_left,  False, active_area)
        active_area = np.where(eta > b_high, False, active_area)
        active_area = np.where(eta < b_low,  False, active_area)
        # Make sure the data type is still boolean.
        active_area = active_area.astype(np.bool8)

def mkHeaders(phdr, events_header, extver=1):
    """Create a list of four headers for creating the flt and counts files.

    The following keywords will be assigned or copied from events_header
    to the ERR extension header:
        EXTNAME
        EXTVER
        ROOTNAME
        EXPNAME
        RA_APER
        DEC_APER
        PA_APER
        DISPAXIS
        NGOODPIX
        GOODMEAN
        GOODMAX
    The following keywords will be assigned or copied from events_header
    to the DQ extension header:
        EXTNAME
        EXTVER
        ROOTNAME
        EXPNAME

    Parameters
    ----------
    phdr: pyfits Header object
        primary header from input file

    events_header: pyfits Header object
        EVENTS extension header from input file

    Returns
    -------
    list
        Primary, SCI, ERR and DQ headers
    """

    headers = [phdr]
    # This is a reference, not a copy.  Keywords will be updated (in other
    # functions) in headers[1], and the output corrtag header as well as the
    # flt and counts headers will contain the updated values.
    headers.append(events_header)

    err_hdr = fits.Header()
    dq_hdr = fits.Header()
    err_hdr["extname"] = ("ERR", "extension name")
    dq_hdr["extname"] = ("DQ", "extension name")
    err_hdr["extver"] = (extver, "extension version number")
    dq_hdr["extver"] = (extver, "extension version number")
    if "rootname" in events_header:
        rootname = events_header["rootname"]
        err_hdr["rootname"] = (rootname, "rootname of the observation set")
        dq_hdr["rootname"] = (rootname, "rootname of the observation set")
    if "expname" in events_header:
        expname = events_header["expname"]
        err_hdr["expname"] = (expname, "exposure identifier")
        dq_hdr["expname"] = (expname, "exposure identifier")
    if "ra_aper" in events_header:
        err_hdr["ra_aper"] = (events_header["ra_aper"],
                              "RA of reference aperture center")
    if "dec_aper" in events_header:
        err_hdr["dec_aper"] = (events_header["dec_aper"],
                               "Declination of reference aperture center")
    if "pa_aper" in events_header:
        err_hdr["pa_aper"] = (events_header["pa_aper"],
                        "Position Angle of reference aperture center (de")
    if "dispaxis" in events_header:
        err_hdr["dispaxis"] = (events_header["dispaxis"],
                        "dispersion axis; 1 = axis 1, 2 = axis 2, none")
    if "ngoodpix" in events_header:
        err_hdr["ngoodpix"] = (-999, "number of good pixels")
    if "goodmean" in events_header:
        err_hdr["goodmean"] = (-999., "mean value of good pixels")
    if "goodmax" in events_header:
        err_hdr["goodmax"] = (-999., "maximum value of good pixels")

    headers.append(err_hdr)
    headers.append(dq_hdr)

    return headers

def updateHVKeywords(hdr, info, reffiles):
    """Find the commanded high voltage, and update HV keywords.

    Parameters
    ----------
    hdr: pyfits Header object
        Header for EVENTS extension.  Keywords "hvlevela" and "hvlevelb"
        will be updated with the commanded high voltage (raw) for segments
        FUVA and FUVB respectively.

    info: dictionary
        Header keywords and values.  Key "hvlevel" will be assigned the
        commanded high voltage (raw) for the current segment.

    reffiles: dictionary
        Contains the name of the table containing high voltage values.
    """

    hvtab = reffiles["hvtab"]

    if hvtab == NOT_APPLICABLE:
        return

    cosutil.printRef("HVTAB", reffiles)

    segment_list = ["FUVA", "FUVB"]     # update keywords for both segments

    fd = fits.open(hvtab, mode="readonly")

    kwd_root = "hvlevel"        # high voltage (commanded, raw)
    expstart = info["expstart"]

    for segment in segment_list:

        hdu = fd[(segment,1)]
        keyword = cosutil.segmentSpecificKeyword(kwd_root, segment)
        start = hdu.data.field("date")
        # The column name for raw HV counts is the same as the keyword name.
        raw = hdu.data.field(keyword)
        # Find the row with closest time before the exposure's expstart.
        t_diff = expstart - start[0]    # initial values
        row_min = 0
        for row in range(len(start)):
            diff = expstart - start[row]
            if diff >= 0. and diff < t_diff:
                t_diff = diff
                row_min = row
        hv_raw = raw[row_min]
        hdr[keyword] = hv_raw
        if segment == info["segment"]:
            info["hvlevel"] = hv_raw

    fd.close()

def doPhotcorr(info, switches, imphttab, phdr, hdr):
    """Update photometry parameter keywords for imaging data.

    Parameters
    ----------
    info: dictionary
        Header keywords and values

    switches: dictionary
        Calibration switches

    imphttab: str
        The name of the imaging photometric parameters table

    phdr: pyfits Header Object
        The primary header, photcorr keyword updated in-place

    hdr: pyfits Header Object
        The first extension header, updated in-place
    """

    if info["obstype"] == "IMAGING" and info["detector"] == "NUV":
        cosutil.printSwitch("PHOTCORR", switches)
        if switches["photcorr"] == "PERFORM":
            obsmode = "cos,nuv," + info["opt_elem"] + "," + info["aperture"]
            phot.doPhot(imphttab, obsmode, hdr)
            phdr["photcorr"] = "COMPLETE"

def updateGlobrate(info, hdr):
    """Update the GLOBRATE keyword in the extension header.

    Parameters
    ----------
    info: dictionary
        Header keywords and values

    hdr: pyfits Header object
        The input events extension header
    """

    globrate = globrate_tt(info["orig_exptime"], info["detector"])
    if info["detector"] == "FUV":
        keyword = "globrt_" + info["segment"][-1]
    else:
        keyword = "globrate"
    globrate = round(globrate, 4)
    hdr[keyword] = globrate

def globrate_tt(exptime, detector):
    """Return the global count rate for time-tag data.

    Parameters
    ----------
    exptime: float
        The exposure time; this is the original value from the header,
        i.e. not corrected for bursts or bad time intervals

    detector: {"FUV", "NUV"}
        Detector name.

    Returns
    -------
    float
        The global count rate, counts per second
    """

    global active_area

    if exptime <= 0.:
        return 0.

    if detector == "NUV":
        return float(len(active_area)) / exptime

    return np.sum(active_area.astype(np.float32)) / exptime

def doBurstcorr(events, info, switches, reffiles, phdr, burstfile):
    """Find bursts, and flag them in the data quality column.

    Parameters
    ----------
    events: pyfits record array
        The data unit containing the events table.

    info: dictionary
        Header keywords and values.

    switches: dictionary
        Calibration switches.

    reffiles: dictionary
        Reference file names.

    phdr: pyfits Header object
        The input primary header.

    burstfile: str, or None
        Name of output text file for burst info.

    Returns
    -------
    bursts: list of two-element lists, or None
        List of [bad_start, bad_stop] intervals during which a burst was
        detected (seconds since expstart)
    """

    bursts = None
    if info["segment"][:3] == "FUV":
        # Find and flag regions where the count rate is unreasonably high.
        cosutil.printSwitch("BRSTCORR", switches)
        if switches["brstcorr"] == "PERFORM":
            cosutil.printRef("brsttab", reffiles)
            cosutil.printRef("xtractab", reffiles)
            bursts = burst.burstFilter(events.field("time"),
                                       events.field(yfull), events.field("dq"),
                                       reffiles, info, burstfile)
            phdr["brstcorr"] = "COMPLETE"

    return bursts

def doBadtcorr(events, info, switches, reffiles, phdr):
    """Flag bad time intervals in the data quality column.

    Parameters
    ----------
    events: pyfits record array
        The data unit containing the events table

    info: dictionary
        Header keywords and values

    switches: dictionary
        Calibration switches

    reffiles: dictionary
        Reference file names

    phdr: pyfits Header object
        The input primary header

    Returns
    -------
    badt: list of two-element lists
        List of [bad_start, bad_stop] intervals from the badttab (converted
        to seconds since expstart)
    """

    badt = []

    cosutil.printSwitch("BADTCORR", switches)
    if switches["badtcorr"] == "PERFORM":
        cosutil.printRef("BADTTAB", reffiles)
        badt = filterByTime(events.field("time"), events.field("dq"),
                            reffiles["badttab"],
                            info["expstart"], info["segment"])
        phdr["badtcorr"] = "COMPLETE"

    return badt

def filterByTime(time, dq, badttab, expstart, segment):
    """Flag bad time intervals in dq.

    For each bad time interval in the badttab, a flag will be set in the
    data quality column for each event within that time interval.

    Parameters
    ----------
    time: array_like
        The time column in the events table

    dq: array_like
        The data quality column in the events table (updated in-place)

    badttab: str
        The name of the bad-time-intervals table

    expstart: float
        The exposure start time (MJD)

    segment: str
        Segment or stripe name

    Returns
    -------
    badt: list of two-element lists
        List of [bad_start, bad_stop] intervals from the badttab (converted
        to seconds since expstart)
    """

    # Flag regions listed in the badt table.
    badt_info = cosutil.getTable(badttab, filter={"segment": segment})

    badt = []
    if badt_info is not None:
        nrows = badt_info.shape[0]

        start = badt_info.field("start")
        stop  = badt_info.field("stop")

        # Convert from MJD to seconds after expstart.
        for i in range(nrows):
            start[i] = (start[i] - expstart) * SEC_PER_DAY
            stop[i] = (stop[i] - expstart) * SEC_PER_DAY
            badt.append([start[i], stop[i]])

        # For each time interval in the badttab, flag every event for which
        # the time falls within that interval.
        for i in range(nrows):
            dq |= np.where(np.logical_and(time >= start[i], time <= stop[i]),
                           DQ_BAD_TIME, 0)

    return badt

def countBadEvents(events, bursts, badt, info, hdr):
    """Update keywords for events and time lost.

    Parameters
    ----------
    events: pyfits record array
        The data unit containing the events table.

    bursts: list of two-element lists
        List of [bad_start, bad_stop] intervals during which a burst was
        detected.

    badt: list of two-element lists
        List of [bad_start, bad_stop] intervals from the badttab
        (converted to seconds since expstart).

    info: dictionary
        Keywords and values

    hdr: pyfits Header object
        The events extension header (keywords will be updated).
    """

    t = events.field("time").astype(np.float64)
    expstart = t[0]             # seconds since exposure start
    expend = t[-1]

    t_burst = 0.
    n_burst = 0
    t_badt = 0.
    n_badt = 0
    n_outside_active_area = 0
    n_bad_pha = 0

    if info["detector"] == "FUV":
        if bursts is not None:
            for burst in bursts:
                t_burst += (burst[1] - burst[0])
                r = ccos.range(t, burst[0], burst[1])
                n_burst += (r[1] - r[0])
        t_key = "tbrst_" + info["segment"][-1]
        n_key = "nbrst_" + info["segment"][-1]
        hdr[t_key] = t_burst
        hdr[n_key] = n_burst

        # The length of t is the total number of events, while the number of
        # True flags is the number of events that are within the active area.
        n_outside_active_area = len(t) - np.sum(active_area.astype(np.int32))
        n_key = "nout_" + info["segment"][-1]
        hdr[n_key] = n_outside_active_area

    for (bad_start, bad_stop) in badt:
        if badt is not None:
            # badt includes all time intervals in the badttab, and many of
            # those intervals may lie outside the time range of the exposure.
            if bad_stop <= expstart:
                continue
            if bad_start >= expend:
                continue
            bad_start = max(bad_start, expstart)
            bad_stop = min(bad_stop, expend)
            t_badt += (bad_stop - bad_start)
            r = ccos.range(t, bad_start, bad_stop)
            n_badt += (r[1] - r[0])
    if info["detector"] == "FUV":
        t_key = "tbadt_" + info["segment"][-1]
        n_key = "nbadt_" + info["segment"][-1]
    else:
        t_key = "tbadt"
        n_key = "nbadt"
    hdr[t_key] = t_badt
    hdr[n_key] = n_badt

    if info["detector"] == "FUV":
        # The keyword for the number of events flagged as bad due to pulse
        # height out of bounds has already been set, so just get the value.
        n_pha_key = "npha_" + info["segment"][-1]
        n_bad_pha = hdr.get(n_pha_key, 0)

    if info["detector"] == "FUV":
        n_key = "nbadevt" + info["segment"][-1]
    else:
        n_key = "nbadevnt"
    hdr[n_key] = n_burst + n_badt + n_outside_active_area + n_bad_pha

def recomputeExptime(input, bursts, badt, events, hdr, info):
    """Recompute the exposure time and update the keyword.

    Parameters
    ----------
    input: str
        Name of the input file (for getting GTI table).

    bursts: list of two-element lists
        List of [bad_start, bad_stop] intervals during which a burst was
        detected.

    badt: list of two-element lists
        List of [bad_start, bad_stop] intervals from the badttab
        (converted to seconds since expstart).

    events: pyfits record array
        The data unit containing the events table.

    hdr: pyfits Header object
        The events extension header (keywords will be updated).

    info: dictionary
        Keywords and values (exptime can be updated).

    Returns
    -------
    tuple containing a flag and a list of two-element lists
        modified is a flag indicating whether there was actually any
        change to the list of [start, stop] intervals.
        gti is an updated list of [start, stop] good time intervals
        (seconds since expstart), updated from the GTI table in the raw
        file by excluding bursts and intervals flagged as bad by the
        badttab.
    """

    time = events.field("time")

    modified_0 = False
    gti = cosutil.returnGTI(input)
    if len(gti) <= 0:
        cosutil.printWarning("No GTI table found in raw file.", VERBOSE)
        gti = [[time[0], time[-1]]]
        modified_0 = True

    (modified_1, gti) = recomputeGTI(gti, bursts)
    (modified_2, gti) = recomputeGTI(gti, badt)
    modified = modified_0 or modified_1 or modified_2

    exptime = 0.
    for (start, stop) in gti:
        exptime += (stop - start)

    old_exptime = hdr.get("exptime", 0.)
    if exptime != old_exptime:
        hdr["exptime"] = exptime
        info["exptime"] = exptime
        if abs(exptime - old_exptime) > 1.:
            cosutil.printWarning("exposure time in header was %.3f" %
                                 old_exptime, VERBOSE)
            cosutil.printContinuation("exptime has been corrected to %.3f" %
                                      exptime, VERBOSE)

    return (modified, gti)

def recomputeGTI(gti, badt):
    """Recompute the list of good [start, stop] intervals.

    Parameters
    ----------
    gti: list of two-element lists
        List of [start, stop] good time intervals (times are in seconds
        since EXPSTART).

    badt: list of two-element lists
        List of [bad_start, bad_stop] intervals, e.g. during which there
        was a burst or a bad time interval from the BADTTAB (seconds since
        EXPSTART).

    Returns
    -------
    tuple containing a flag and a list of two-element lists
        modified is a flag indicating whether there was actually any
        change to the list of [start, stop] intervals.
        gti is an updated list of [start, stop] good time intervals
        (seconds since expstart), updated from the GTI table in the raw
        file by excluding bursts and intervals flagged as bad by the
        badttab.
    """

    modified = False                    # initial value
    if not badt:
        return (modified, gti)

    for (bad_start, bad_stop) in badt:
        new_gti = []
        for (start, stop) in gti:
            if bad_start >= stop or bad_stop <= start:
                new_gti.append([start, stop])
            else:
                if bad_start > start:
                    new_gti.append([start, bad_start])
                    modified = True
                if bad_stop < stop:
                    new_gti.append([bad_stop, stop])
                    modified = True
        gti = new_gti

    return (modified, gti)

def saveNewGTI(ofd, gti):
    """Append new GTI information as a BINTABLE extension.

    Parameters
    ----------
    ofd: pyfits HDUList object
        Output file header/data list.

    gti: list of two-element lists
        An updated list of [start, stop] good time intervals.
    """

    len_gti = len(gti)
    col = []
    col.append(fits.Column(name="START", format="1D", unit="s"))
    col.append(fits.Column(name="STOP", format="1D", unit="s"))
    cd = fits.ColDefs(col)
    hdu = fits.BinTableHDU.from_columns(cd, nrows=len_gti)
    hdu.header["extname"] = "GTI"
    outdata = hdu.data
    startcol = outdata.field("START")
    stopcol = outdata.field("STOP")
    for i in range(len_gti):
        startcol[i] = gti[i][0]
        stopcol[i] = gti[i][1]

    # Set extver for the new GTI table to be larger than extver for any
    # existing GTI table.  We expect only one, the original one, but there
    # could be others.
    last_extver = 0                     # initial value
    for i in range(1, len(ofd)):
        existing_gti = ofd[i]
        extname = existing_gti.header.get("extname", "MISSING")
        extname = extname.upper()
        if extname == "GTI":
            extver = existing_gti.header.get("extver", 1)
            last_extver = max(last_extver, extver)
    hdu.header["extver"] = last_extver + 1

    # Now append the updated GTI table.
    ofd.append(hdu)
    # if we have pyfits 2.1.1dev462 or later, we could insert
    # ofd.insert(2, hdu)

    ofd[0].header["nextend"] = len(ofd) - 1

def doPhacorr(inpha, events, info, switches, reffiles, phdr, hdr):
    """Filter by pulse height.

    For TIME-TAG data, the lower and upper thresholds will be taken from
    the PHAFILE, if that keyword is present and not set to N/A; otherwise,
    the limits will be taken from the PHATAB.

    Parameters
    ----------
    inpha: str
        Name of the input file containing the pulse height histogram.

    events: pyfits record array
        The data unit containing the events table.

    info: dictionary
        Header keywords and values.

    switches: dictionary
        Calibration switches.

    reffiles: dictionary
        Reference file names.

    phdr: pyfits Header object
        The input primary header.

    hdr: pyfits Header object
        The input events extension header.
    """

    if info["detector"] == "FUV":
        cosutil.printSwitch("PHACORR", switches)
        if switches["phacorr"] == "PERFORM":
            if info["obsmode"] == "TIME-TAG":
                if reffiles["phafile"] != NOT_APPLICABLE:
                    cosutil.printRef("PHAFILE", reffiles)
                    filterPHA(events.field(xcorr), events.field(ycorr),
                              events.field("pha"), events.field("dq"),
                              reffiles["phafile"], info, hdr)
                else:
                    cosutil.printRef("PHATAB", reffiles)
                    filterByPulseHeight(events.field("pha"),
                                        events.field("dq"),
                                        reffiles["phatab"], info, hdr)
            else:
                checkPulseHeight(inpha, reffiles["phatab"], info, hdr)
            phdr["phacorr"] = "COMPLETE"

def filterPHA(xcorr, ycorr, pha, dq, phafile, info, hdr):
    """Flag events that have a pulse height outside an allowed range.

    This is only called for TIME-TAG mode data.
    This version uses a pair of images with the cutoff limits.  Since the
    limits can vary with position on the detector, the keywords for the
    screening limits will be set to -999 to indicate that the limits are
    not constant.

    Parameters
    ----------
    xcorr: array_like
        The column of corrected X pixel coordinates from the events table.

    ycorr: array_like
        The column of corrected Y pixel coordinates from the events table.

    pha: array_like
        The column of pulse-height amplitudes from the events table.

    dq: array_like
        The data quality column in the events table (updated in-place).

    phafile: str
        The name of the file containing images of lower and upper cutoff
        limits for the pulse height.

    info: dictionary
        Header keywords and values.

    hdr: pyfits Header object
        The EVENTS extension header; keywords for number of rejected
        events will be assigned.
    """

    segment = info["segment"]

    # get im_low, im_high from phafile
    fd = fits.open(phafile, mode="copyonwrite")
    hdu_low = fd[(segment,1)]           # hdu with data for lower limits
    hdu_high = fd[(segment,2)]          # hdu with data for upper limits
    im_low = hdu_low.data
    im_high = hdu_high.data
    fd.close()

    counters = ccos.pha_check(xcorr, ycorr, pha.astype(np.int16), dq,
                              im_low, im_high, DQ_PHA_OUT_OF_BOUNDS)
    if counters is None:
        raise RuntimeError("PHACORR:  images in PHAFILE %s are "
                           "not the same shape" % phafile)

    (nbad_low, nbad_high) = counters

    if cosutil.checkVerbosity(VERY_VERBOSE):
        cosutil.printMsg("Filter by pulse height using PHAFILE:",
                         VERY_VERBOSE)
        if nbad_low == 0:
            msg = "  no event was"
        elif nbad_low == 1:
            msg = "  one event was"
        else:
            msg = "  %d events were" % nbad_low
        msg += " rejected because PHA was less than the cutoff"
        cosutil.printMsg(msg, VERY_VERBOSE)
        if nbad_high == 0:
            msg = "  no event was"
        elif nbad_high == 1:
            msg = "  one event was"
        else:
            msg = "  %d events were" % nbad_high
        msg += " rejected because PHA was greater than the cutoff"
        cosutil.printMsg(msg, VERY_VERBOSE)

    keyword = "NPHA_" + segment[-1]
    hdr[keyword] = nbad_low + nbad_high

    # xxx what should we do for keywords for lower and upper limits?
    # The screening limits are not necessarily constant, so the keywords
    # for these limits are no longer useful.
    (low, high) = (-999, -999)
    cosutil.updatePulseHeightKeywords(hdr, segment, low, high)

def filterByPulseHeight(pha, dq, phatab, info, hdr):
    """Flag events that have a pulse height outside an allowed range.

    This is only called for TIME-TAG mode data.
    This version uses a table with the cutoff limits.

    Parameters
    ----------
    pha: array_like
        The column of pulse-height amplitudes from the events table.

    dq: array_like
        The data quality column in the events table (updated in-place).

    phatab: str
        The name of the table containing lower and upper cutoff limits for
        the pulse height.

    info: dictionary
        Header keywords and values.

    hdr: pyfits Header object
        The EVENTS extension header; keywords for screening limits and
        number of rejected events will be assigned.
    """

    global active_area

    segment = info["segment"]
    filter = {"segment": segment}
    if cosutil.findColumn(phatab, "opt_elem"):
        filter["opt_elem"] = info["opt_elem"]

    pha_info = cosutil.getTable(phatab, filter, exactly_one=True)

    low = pha_info.field("llt")[0]
    high = pha_info.field("ult")[0]

    # Flag an event if the pulse height is below the minimum value or
    # above the maximum value that is likely to be encountered from a
    # real photon event.
    # Restrict this test to the active area.
    test_low = np.logical_and(active_area, pha < low)
    test_high = np.logical_and(active_area, pha > high)

    dq |= np.where(test_low, DQ_PHA_OUT_OF_BOUNDS, 0)
    rejected = np.nonzero(dq & DQ_PHA_OUT_OF_BOUNDS)[0]
    nbad_low = len(rejected)            # number of rejected events, PHA low

    dq |= np.where(test_high, DQ_PHA_OUT_OF_BOUNDS, 0)
    rejected = np.nonzero(dq & DQ_PHA_OUT_OF_BOUNDS)[0]
    nbad = len(rejected)                # total number of rejected events
    nbad_high = nbad - nbad_low         # number of rejected events, PHA high

    if cosutil.checkVerbosity(VERY_VERBOSE):
        cosutil.printMsg("Filter by pulse height using PHATAB:",
                         VERY_VERBOSE)
        if nbad_low == 0:
            msg = "  no event was"
        elif nbad_low == 1:
            msg = "  one event was"
        else:
            msg = "  %d events were" % nbad_low
        msg += " rejected because PHA was less than %d" % low
        cosutil.printMsg(msg, VERY_VERBOSE)
        if nbad_high == 0:
            msg = "  no event was"
        elif nbad_high == 1:
            msg = "  one event was"
        else:
            msg = "  %d events were" % nbad_high
        msg += " rejected because PHA was greater than %d" % high
        cosutil.printMsg(msg, VERY_VERBOSE)

    keyword = "NPHA_" + segment[-1]
    hdr[keyword] = nbad

    # Update the values for the screening limit keywords
    # (low and high are the default values).
    cosutil.updatePulseHeightKeywords(hdr, segment, low, high)

def checkPulseHeight(inpha, phatab, info, hdr):
    """Check that the pulse-height distribution is reasonable.

    This is only called for ACCUM mode data.

    Parameters
    ----------
    inpha: str
        Name of file containing pulse-height distribution.

    phatab: str
        Name of table of pulse-height parameters.

    info: dictionary
        Header keywords and values.

    hdr: pyfits Header object
        Header for events table extension (keywords for screening limits
        and number of rejected events will be assigned).
    """

    filter = {"segment": info["segment"]}
    if cosutil.findColumn(phatab, "opt_elem"):
        filter["opt_elem"] = info["opt_elem"]

    pha_info = cosutil.getTable(phatab, filter, exactly_one=True)

    low = pha_info.field("llt")[0]
    high = pha_info.field("ult")[0]

    # Update the values for the screening limit keywords
    cosutil.updatePulseHeightKeywords(hdr, info["segment"], low, high)

    # The peak in the pulse-height distribution should be within low and high.
    # Apply a factor to low and high to account for the fact that the
    # histogram is from seven-bit values but the values in the table are
    # for five-bit values (the PHA column in an EVENTS table).
    # The mean should be within the factors min_peak and max_peak of the peak.
    low *= TWO_BITS
    high *= TWO_BITS
    min_peak = pha_info.field("min_peak")[0]
    max_peak = pha_info.field("max_peak")[0]

    # Read the pulse-height histogram.
    fd = fits.open(inpha, mode="readonly", memmap=False)
    pha_data = fd[1].data

    npts = len(pha_data)

    sum = np.sum(np.arange(npts, dtype=np.float32) *
                 pha_data.astype(np.float32))
    sumwgt = np.sum(pha_data.astype(np.float32))
    pha_index = np.argsort(pha_data)
    peak = pha_index[-1]

    if sumwgt == 0.:
        cosutil.printWarning("Histogram is empty.")
        fd.close()
        return

    meanval = sum / sumwgt

    warn = (cosutil.checkVerbosity(VERY_VERBOSE))       # initial value
    if peak <= low:
        cosutil.printWarning("Peak in pulse-height distribution is too low.")
        warn = 1
    if peak >= high:
        cosutil.printWarning("Peak in pulse-height distribution is too high.")
        warn = 1

    if meanval < peak * min_peak:
        cosutil.printWarning("Mean of pulse-height distribution is too low.")
        warn = 1
    if meanval > peak * max_peak:
        cosutil.printWarning("Mean of pulse-height distribution is too high.")
        warn = 1

    if warn:
        cosutil.printMsg(
                "Pulse-height distribution peak = %d, mean = %.6g;" %
                (peak, meanval))
        cosutil.printMsg(
                "the peak should be between %.6g and %.6g," % (low, high))
        cosutil.printMsg(
                "and the mean should be between %.6g and %.6g." %
                (peak * min_peak, peak * max_peak))

    fd.close()

def doRandcorr(events, info, switches, reffiles, phdr):
    """Add pseudo-random numbers to x and y coordinates within the active area.

    Parameters
    ----------
    events: pyfits record array
        The data unit containing the events table.

    info: dictionary
        Header keywords and values.

    switches: dictionary
        Calibration switches.

    reffiles: dictionary
        Reference file names.

    phdr: pyfits Header object
        Primary header.
    """

    global active_area

    if info["detector"] == "FUV":
        cosutil.printSwitch("RANDCORR", switches)
        if switches["randcorr"] == "PERFORM":
            xi  = events.field(xcorr)
            eta = events.field(ycorr)
            nelem = len(xi)
            if info["randseed"] == -1:
                seed = int(time.time())
                phdr["randseed"] = seed
                msg = "RANDSEED = %d (was -1)" % seed
            else:
                seed = info["randseed"]
                msg = "RANDSEED = %d" % seed
            cosutil.printMsg(msg)
            random.seed(seed)
            rn = random.uniform(-0.5, +0.5, nelem)
            xi[:] = np.where(active_area, xi - rn, xi)
            rn = random.uniform(-0.5, +0.5, nelem)
            eta[:] = np.where(active_area, eta - rn, eta)
            phdr["randcorr"] = "COMPLETE"

def initTempcorr(events, input, info, switches, reffiles, hdr, stimfile):
    """Compute parameters for thermal distortion.

    Parameters
    ----------
    events: pyfits record array
        the data unit containing the events table

    input: str
        name of raw file (for writing to stimfile)

    info: dictionary
        header keywords and values

    switches: dictionary
        calibration switches

    reffiles: dictionary
        reference file names

    hdr: pyfits Header object
        the input events extension header

    stimfile: str
        name of output text file for stim positions (or None)

    Returns
    -------
    tuple, (stim_param, stim_countrate, stim_livetime)
        stim_param is a dictionary of lists, with keys
        i0, i1, x0, xslope, y0, yslope;
        stim_countrate and stim_livetime are the count rate of the
        stims and the livetime factor based on that count rate
    """

    if info["detector"] == "FUV" and \
       (switches["tempcorr"] == "PERFORM" or switches["deadcorr"] == "PERFORM"):
        # Compute the parameters (to be used later).
        time = events.field("TIME").astype(np.float64)
        (stim_param, avg_s1, avg_s2, rms_s1, rms_s2, s1_ref, s2_ref,
         stim_countrate, stim_livetime) = \
         computeThermalParam(time,
                             events.field(xcorr), events.field(ycorr),
                             events.field("dq"),
                             reffiles["brftab"], info["obsmode"],
                             info["segment"], info["orig_exptime"],
                             info["stimrate"], input, stimfile)
        if switches["tempcorr"] == "PERFORM":
            # Update stim location keywords in extension header.
            stimKeywords(hdr, info["segment"], avg_s1, avg_s2,
                         rms_s1, rms_s2, s1_ref, s2_ref)
    else:
        stim_countrate = 0.
        stim_livetime = 1.
        stim_param = {}

    return (stim_param, stim_countrate, stim_livetime)

def computeThermalParam(time, x, y, dq,
                        brftab, obsmode,
                        segment, exptime, stimrate, input, stimfile):
    """Compute thermal distortion parameters from stim positions.

    This function loops over intervals of time, and within each interval
    calls routines to find the stim locations and compute the thermal
    distortion parameters.

    If a stimfile was specified, it will be opened (append mode), and the
    stim positions for each time interval will be written to the file.
    (The 'input' argument is included in the calling sequence only for the
    purpose of writing its name to the stimfile.)

    Parameters
    ----------
    time: array like
        Array of event times.

    x: array like
        Detector X coordinates.

    y: array like
        Detector Y coordinates.

    dq: array like
        Array of data quality flags   (NOTE:  not currently used).

    brftab: str
        Name of baseline reference data table.

    obsmode: str
        TIME-TAG or ACCUM.

    segment: str
        Segment name (for FUV).

    exptime: float
        Exposure time (for computing livetime); this is the original value,
        i.e. not corrected for bursts or bad time intervals.

    stimrate: float
        Input count rate for a stim (for computing livetime).

    input: str
        Name of raw file (for writing to stimfile).

    stimfile: str
        Name of text file to which stim locations will be appended.

    Returns
    -------
    tuple, (stim_param, avg_s1, avg_s2, rms_s1, rms_s2, s1_ref, s2_ref,
        stim_countrate, stim_livetime)

    stim_param is a dictionary of lists:  (i0, i1, x0, xslope, y0, yslope)

    avg_s1[0] is the average Y location of the first stim.
    avg_s1[1] is the average X location of the first stim.
    avg_s2[0] is the average Y location of the second stim.
    avg_s2[1] is the average X location of the second stim.

    rms_s1[0] is the RMS in Y for the first stim.
    rms_s1[1] is the RMS in X for the first stim.
    rms_s2[0] is the RMS in Y for the second stim.
    rms_s2[1] is the RMS in X for the second stim.

    stim_countrate is the observed count rate for a stim, or None if
      neither stim could be found
    stim_livetime is the live time computed from the input and observed
      stim rate

    For each i:
      i0[i], i1[i] is the slice of indices in 'events' corresponding to
        the ith time interval.  Each such interval is of length dt_thermal
        in duration (except possibly the last, which could be shorter).
      x0[i] and xslope[i] are the intercept and slope respectively of the
        linear correction to the X positions (the more rapidly varying
        direction).
      y0[i] and yslope[i] are the intercept and slope for the linear
        correction to the Y positions.
    """

    if stimfile is None:
        fd = None
    else:
        fd = open(stimfile, "a")
        fd.write("# %s\n" % input)

    nevents = len(time)

    brf_info = cosutil.getTable(brftab, filter={"segment": segment},
                                exactly_one=True)

    # Find stims and compute parameters every dt_thermal seconds.
    if obsmode == "TIME-TAG":
        fd_brf = fits.open(brftab, mode="readonly", memmap=False)
        dt_thermal = fd_brf[1].header["timestep"]
        fd_brf.close()
        cosutil.printMsg(
"Compute thermal corrections from stim positions; timestep is %.6g s:"
            % dt_thermal, VERY_VERBOSE)
    else:
        # For ACCUM data we want just one time interval.
        dt_thermal = time[-1] - time[0] + 1.

    sx1 = brf_info.field("sx1")[0]
    sy1 = brf_info.field("sy1")[0]
    sx2 = brf_info.field("sx2")[0]
    sy2 = brf_info.field("sy2")[0]
    xwidth = brf_info.field("xwidth")[0]
    ywidth = brf_info.field("ywidth")[0]

    # These are the reference locations of the stims.
    s1_ref = (sy1, sx1)
    s2_ref = (sy2, sx2)

    counts1 = 0.
    counts2 = 0.
    i0 = []
    i1 = []
    x0 = []
    xslope = []
    y0 = []
    yslope = []
    if fd is not None:
        fd.write("# t0 t1 stim_locations\n")

    t0 = time[0]
    t1 = t0 + dt_thermal
    sumstim = (0, 0., 0., 0., 0., 0, 0., 0., 0., 0.)
    last_s1 = s1_ref            # initial default values
    last_s2 = s2_ref
    while t0 <= time[nevents-1]:

        # time[i:j] matches t0 to t1.
        try:
            (i, j) = ccos.range(time, t0, t1)
        except:
            t0 = t1
            t1 = t0 + dt_thermal
            continue
        if i >= j:              # i and j can be equal due to roundoff
            t0 = t1
            t1 = t0 + dt_thermal
            continue

        (s1, sumsq1, counts1, found_s1) = \
                findStim(x[i:j], y[i:j], s1_ref, xwidth, ywidth)

        (s2, sumsq2, counts2, found_s2) = \
                findStim(x[i:j], y[i:j], s2_ref, xwidth, ywidth)

        # Increment sums for averaging the stim positions.
        sumstim = updateStimSum(sumstim, counts1, s1, sumsq1, found_s1,
                                counts2, s2, sumsq2, found_s2)

        if fd is not None:
            fd.write("%.0f %.0f" % (t0, min(time[nevents-1], t1)))
            if found_s1:
                fd.write("  %.1f %.1f" % (s1[1], s1[0]))
            else:
                fd.write("  INDEF INDEF")
            if found_s2:
                fd.write("  %.1f %.1f\n" % (s2[1], s2[0]))
            else:
                fd.write("  INDEF INDEF\n")
        if found_s1:
            last_s1 = s1        # save current value
        else:
            s1 = last_s1        # use last stim position that was found
        if found_s2:
            last_s2 = s2
        else:
            s2 = last_s2
        if cosutil.checkVerbosity(VERY_VERBOSE) or \
           not (found_s1 and found_s2):
            msg = "  %7d ... %7d" % (i, j-1)
            msg += "  %.1f %.1f" % (s1[1], s1[0])
            if not found_s1:
                msg += " (stim1 not found)"
            msg += "  %.1f %.1f" % (s2[1], s2[0])
            if not found_s2:
                msg += " (stim2 not found)"
            if not (found_s1 and found_s2):
                cosutil.printWarning(msg)
                if time[j-1] - time[i] < dt_thermal and obsmode == "TIME-TAG":
                    cosutil.printContinuation(
                "Note that the time interval is %g s" % (time[j-1] - time[i]))
            else:
                cosutil.printMsg(msg)

        (x0_n, xslope_n, y0_n, yslope_n) = thermalParam(s1, s2, s1_ref, s2_ref)
        i0.append(i)
        i1.append(j)
        x0.append(x0_n)
        xslope.append(xslope_n)
        y0.append(y0_n)
        yslope.append(yslope_n)
        t0 = t1
        t1 = t0 + dt_thermal

    # Compute the average of the stim positions.
    avg_s1 = [-1., -1.]
    avg_s2 = [-1., -1.]
    rms_s1 = [-1., -1.]
    rms_s2 = [-1., -1.]
    total_counts1 = sumstim[0]
    total_counts2 = sumstim[5]
    if total_counts1 > 0:
        avg_s1[0] = sumstim[1] / sumstim[0]             # y
        avg_s1[1] = sumstim[2] / sumstim[0]             # x
        if sumstim[0] > 1:
            rms_s1[0] = math.sqrt(sumstim[3] / (sumstim[0] - 1.))
            rms_s1[1] = math.sqrt(sumstim[4] / (sumstim[0] - 1.))
        else:
            rms_s1[0] = math.sqrt(sumstim[3])
            rms_s1[1] = math.sqrt(sumstim[4])
    if total_counts2 > 0:
        avg_s2[0] = sumstim[6] / sumstim[5]
        avg_s2[1] = sumstim[7] / sumstim[5]
        if sumstim[5] > 1:
            rms_s2[0] = math.sqrt(sumstim[8] / (sumstim[5] - 1.))
            rms_s2[1] = math.sqrt(sumstim[9] / (sumstim[5] - 1.))
        else:
            rms_s2[0] = math.sqrt(sumstim[8])
            rms_s2[1] = math.sqrt(sumstim[9])

    if total_counts1 > 0 and total_counts2 > 0:
        stim_countrate = (total_counts1 + total_counts2) / (2. * exptime)
    elif total_counts1 > 0:
        stim_countrate = total_counts1 / exptime
    elif total_counts2 > 0:
        stim_countrate = total_counts2 / exptime
    else:
        stim_countrate = None
    if stim_countrate is not None and stimrate > 0.:
        stim_livetime = stim_countrate / stimrate
    else:
        stim_livetime = 1.

    if fd is not None:
        fd.close()

    stim_param = {"i0": i0, "i1": i1,
                  "x0": x0, "xslope": xslope,
                  "y0": y0, "yslope": yslope}

    return (stim_param, avg_s1, avg_s2, rms_s1, rms_s2, s1_ref, s2_ref,
            stim_countrate, stim_livetime)

def findStim(x, y, stim_ref, xwidth, ywidth):
    """Find one stim in time-tag data.

    Parameters
    ----------
    x: array like
        Array of detector X coordinates.

    y: array like
        Array of detector Y coordinates.

    stim_ref: tuple
        Reference position (y, x) for the stim.

    xwidth: int
        Half width of the search region in X.

    ywidth: int
        Half width of the search region in Y.

    Returns
    -------
    tuple, ((sy, sx), (sumysq, sumxsq), n, found_stim)
        (sy, sx) is the stim location (if found, else None),
        (sumysq, sumxsq) is the sum of squared deviations from the mean
        location,
        n is the number of events for this stim within the current time
        interval,
        found_stim will be True if there is at least one count within
        the search region.
    """

    # This is the search region for finding the stim.
    sxlow  = stim_ref[1] - xwidth
    sxhigh = stim_ref[1] + xwidth
    sylow  = stim_ref[0] - ywidth
    syhigh = stim_ref[0] + ywidth

    # Truncate at the lower and upper borders, excluding the first
    # and last lines.
    sylow = max(sylow, 1)
    syhigh = min(syhigh, 1022)

    # Initial value of mask is 1. (which in this case means "good").
    mask = np.ones(len(x), dtype=np.float32)

    # Now set mask to 0. ("bad") outside the search region.
    mask = np.where(x > sxhigh, 0., mask)
    mask = np.where(x < sxlow,  0., mask)
    mask = np.where(y > syhigh, 0., mask)
    mask = np.where(y < sylow,  0., mask)
    n = np.sum(mask)
    if n > 0.:
        # The stim reference position is subtracted before taking the sum
        # and then added back to the average in order to reduce the
        # possibility of numerical roundoff errors.
        sumx = np.sum((x-stim_ref[1]) * mask)
        sumy = np.sum((y-stim_ref[0]) * mask)
        sx = sumx / n + stim_ref[1]
        sy = sumy / n + stim_ref[0]
        # sum of squared deviations, for computing RMS
        sumxsq = np.sum((x-sx)**2 * mask)
        sumysq = np.sum((y-sy)**2 * mask)
        found_stim = True
    else:
        sx = None
        sy = None
        sumxsq = None
        sumysq = None
        found_stim = False

    return ((sy, sx), (sumysq, sumxsq), n, found_stim)

def updateStimSum(sumstim, nevents1, s1, sumsq1, found_s1,
                  nevents2, s2, sumsq2, found_s2):
    """Update sums for averages of stim positions.

    Parameters
    ----------
    sumstim: tuple with current sums
        n1      number of events for first stim
        sum1y   sum for first stim, Y coordinate
        sum1x   sum for first stim, X coordinate
        sumsq1y sum of squares for first stim, Y coordinate
        sumsq1x sum of squares for first stim, X coordinate
        n2      number of events for second stim
        sum2y   sum for second stim, Y coordinate
        sum2x   sum for second stim, X coordinate
        sumsq2y sum of squares for second stim, Y coordinate
        sumsq2x sum of squares for second stim, X coordinate

    nevents1: int
        Number of events for first stim in current time interval.

    s1: tuple of two floats
        Tuple of (y,x) coordinates of the first stim in current interval.

    found_s1: boolean
        True if the first stim was actually found.

    nevents2: int
        Number of events for second stim in current time interval.

    s2: tuple of two floats
        Same as s1, but for the second stim.

    found_s2: boolean
        True if the second stim was actually found.

    Returns
    -------
    tuple
        An updated sumstim tuple.

    nevents1 and nevents2 are used as weights when incrementing the
    sums.  n1 and n2 are the total number of events for the first and
    second stims respectively.
    """

    (n1, sum1y, sum1x, sumsq1y, sumsq1x,
     n2, sum2y, sum2x, sumsq2y, sumsq2x) = sumstim

    if found_s1:
        n1 = n1 + nevents1
        sum1y = sum1y + s1[0] * nevents1
        sum1x = sum1x + s1[1] * nevents1
        sumsq1y = sumsq1y + sumsq1[0]
        sumsq1x = sumsq1x + sumsq1[1]

    if found_s2:
        n2 = n2 + nevents2
        sum2y = sum2y + s2[0] * nevents2
        sum2x = sum2x + s2[1] * nevents2
        sumsq2y = sumsq2y + sumsq2[0]
        sumsq2x = sumsq2x + sumsq2[1]

    return (n1, sum1y, sum1x, sumsq1y, sumsq1x,
            n2, sum2y, sum2x, sumsq2y, sumsq2x)

def stimKeywords(hdr, segment, avg_s1, avg_s2, rms_s1, rms_s2,
                 s1_ref, s2_ref):
    """Update keywords for the locations of the stims.

    hdr: pyfits Header object
        The input events extension header (updated).

    segment: {"FUVA", "FUVB"}
        Segment name.

    avg_s1:  list of two floats
        avg_s1[0] is the average Y location of the first stim.
        avg_s1[1] is the average X location of the first stim.

    avg_s2:  list of two floats
        avg_s2[0] is the average Y location of the second stim.
        avg_s2[1] is the average X location of the second stim.

    rms_s1:  list of two floats
        rms_s1[0] is the RMS in Y for the first stim.
        rms_s1[1] is the RMS in X for the first stim.

    rms_s2:  list of two floats
        rms_s2[0] is the RMS in Y for the second stim.
        rms_s2[1] is the RMS in X for the second stim.

    s1_ref:  list of two floats
        s1_ref[0] is the Y position of the first stim, from the BRFTAB.
        s1_ref[1] is the X position of the first stim, from the BRFTAB.

    s2_ref:  list of two floats
        s2_ref[0] is the Y position of the second stim, from the BRFTAB.
        s2_ref[1] is the X position of the second stim, from the BRFTAB.
    """

    seg = segment[-1]           # "A" or "B"

    hdr["STIM"+seg+"0LX"] = s1_ref[1]
    hdr["STIM"+seg+"0LY"] = s1_ref[0]
    hdr["STIM"+seg+"0RX"] = s2_ref[1]
    hdr["STIM"+seg+"0RY"] = s2_ref[0]

    if avg_s1[0] is None or avg_s1[1] is None:
        hdr["STIM"+seg+"_LX"] = -1.
        hdr["STIM"+seg+"_LY"] = -1.
    else:
        hdr["STIM"+seg+"_LX"] = round(avg_s1[1], 3)
        hdr["STIM"+seg+"_LY"] = round(avg_s1[0], 3)
        hdr["STIM"+seg+"SLX"] = round(rms_s1[1], 3)
        hdr["STIM"+seg+"SLY"] = round(rms_s1[0], 3)

    if avg_s2[0] is None or avg_s2[1] is None:
        hdr["STIM"+seg+"_RX"] = -1.
        hdr["STIM"+seg+"_RY"] = -1.
    else:
        hdr["STIM"+seg+"_RX"] = round(avg_s2[1], 3)
        hdr["STIM"+seg+"_RY"] = round(avg_s2[0], 3)
        hdr["STIM"+seg+"SRX"] = round(rms_s2[1], 3)
        hdr["STIM"+seg+"SRY"] = round(rms_s2[0], 3)

def thermalParam(s1, s2, s1_ref, s2_ref):
    """Compute linear thermal distortion correction from stim positions.

    Parameters
    ----------
    s1: tuple
        Measured location in raw data of first stim (y, x).

    s2: tuple
        Measured location in raw data of second stim (y, x).

    s1_ref: tuple
        Reference location of first stim (y, x).

    s2_ref: tuple
        Reference location of second stim (y, x).

    Returns
    -------
    tuple of four floats, (xintercept, xslope, yintercept, yslope)
        The values are used as follows to apply the thermal distortion
        correction:
            xcorr = xintercept + xcorr * xslope
            ycorr = yintercept + ycorr * yslope
        where xcorr and ycorr are slices within the XCORR and YCORR
        columns.
    """

    if s1[0] is None or s2[0] is None:

        xslope = 1.
        xintercept = 0.
        yslope = 1.
        yintercept = 0.

    else:

        xslope = (s2_ref[1] - s1_ref[1]) / (s2[1] - s1[1])
        xintercept = s1_ref[1] - s1[1] * xslope

        yslope = (s2_ref[0] - s1_ref[0]) / (s2[0] - s1[0])
        yintercept = s1_ref[0] - s1[0] * yslope

    return (xintercept, xslope, yintercept, yslope)

def doTempcorr(stim_param, events, info, switches, reffiles, phdr):
    """Apply thermal distortion correction.

    Parameters
    ----------
    stim_param: dictionary of lists
        The dictionary has keys i0, i1, x0, xslope, y0, yslope.

    events: pyfits record array
        The data unit containing the events table.

    info: dictionary
        Header keywords and values.

    switches: dictionary
        Calibration switches.

    reffiles: dictionary
        Reference file names.

    phdr: pyfits Header object
        The input primary header.
    """

    if info["detector"] == "FUV":
        cosutil.printSwitch("TEMPCORR", switches)
        if switches["tempcorr"] == "PERFORM":
            cosutil.printRef("BRFTAB", reffiles)
            # The function value is true if a correction was actually applied.
            if thermalDistortion(events.field(xcorr),
                                 events.field(ycorr), stim_param):
                phdr["tempcorr"] = "COMPLETE"
            else:
                phdr["tempcorr"] = "SKIPPED"
                cosutil.printWarning("TEMPCORR was skipped")

def thermalDistortion(x, y, stim_param):
    """Apply thermal distortion correction to positions in events list.

    No correction is necessary and none will be applied if the slopes are
    all 0 and the intercepts are all 1.

    Parameters
    ----------
    x: array like
        Array of detector X coordinates.

    y: array like
        Array of detector Y coordinates.

    stim_param: dictionary of lists
        The dictionary has keys i0, i1, x0, xslope, y0, yslope.

    Returns
    -------
    boolean
        True if a correction was actually applied in at least one of
        the time intervals.
    """

    # These are the parameters found by computeThermalParam.
    x0 = stim_param["x0"]
    xslope = stim_param["xslope"]
    y0 = stim_param["y0"]
    yslope = stim_param["yslope"]

    actually_done = False

    if "i0" in stim_param:
        i0 = stim_param["i0"]
        i1 = stim_param["i1"]
    else:
        i0 = [0]
        i1 = [len(x)]

    for n in range(len(i0)):
        i = i0[n]
        j = i1[n]
        if x0[n] != 0. or xslope[n] != 1. or \
           y0[n] != 0. or yslope[n] != 1.:
            x[i:j] = x0[n] + x[i:j] * xslope[n]
            y[i:j] = y0[n] + y[i:j] * yslope[n]
            actually_done = True

    return actually_done

def doGeocorr(events, info, switches, reffiles, phdr):
    """Apply geometric correction.

    Parameters
    ----------
    events: astropy.io.fits record array
        The data unit containing the events table.

    info: dictionary
        Header keywords and values.

    switches: dictionary
        Calibration switches.

    reffiles: dictionary
        Reference file names.

    phdr: astropy.io.fits Header object
        The input primary header.
    """

    if info["detector"] == "FUV":
        cosutil.printSwitch("GEOCORR", switches)
        if switches["geocorr"] == "PERFORM":
            cosutil.printRef("GEOFILE", reffiles)
            cosutil.printSwitch("IGEOCORR", switches)
            cosutil.geometricDistortion(events.field(xcorr),
                                        events.field(ycorr),
                                        reffiles["geofile"],
                                        info["segment"], switches["igeocorr"])
            phdr["geocorr"] = "COMPLETE"
            if switches["igeocorr"] == "PERFORM":
                phdr["igeocorr"] = "COMPLETE"

def doDgeocorr(events, info, switches, reffiles, phdr):
    """Apply delta geometric correction.

    Parameters
    ----------
    events: astropy.io.fits record array
        The data unit containing the events table.

    info: dictionary
        Header keywords and values.

    switches: dictionary
        Calibration switches.

    reffiles: dictionary
        Reference file names.

    phdr: astropy.io.fits Header object
        The input primary header.
    """

    if info["detector"] == "FUV":
        cosutil.printSwitch("DGEOCORR", switches)
        if switches["dgeocorr"] == "PERFORM":
            cosutil.printRef("DGEOFILE", reffiles)
            cosutil.printSwitch("IGEOCORR", switches)
            cosutil.geometricDistortion(events.field(xcorr),
                                        events.field(ycorr),
                                        reffiles["dgeofile"],
                                        info["segment"], switches["igeocorr"])
            phdr["dgeocorr"] = "COMPLETE"
            if switches["igeocorr"] == "PERFORM":
                phdr["igeocorr"] = "COMPLETE"

def doWalkCorr(switches):
    """Returns True if we are going to do either xwlkcorr or ywlkcorr
    """
    if switches["xwlkcorr"] == "PERFORM" or switches["ywlkcorr"] == "PERFORM":
        return True
    else:
        return False

def doXWalkcorr(events, info, switches, reffiles, phdr):
    """Apply X walk correction.

    Parameters
    ----------
    events: astropy.io.fits record array
        The data unit containing the events table.

    info: dictionary
        Header keywords and values.

    switches: dictionary
        Calibration switches.

    reffiles: dictionary
        Reference file names.

    phdr: astropy.io.fits Header object
        The input primary header.
    """

    if info["detector"] == "FUV":
        cosutil.printSwitch("XWLKCORR", switches)
        if switches["xwlkcorr"] == "PERFORM":
            cosutil.printRef("XWLKFILE", reffiles)
            xcorrection = walkCorrection(events.field('xcorr'),
                                         events.field('pha'),
                                         reffiles["xwlkfile"],
                                         info["segment"])
            phdr["xwlkcorr"] = "COMPLETE"
            return xcorrection
        else:
            return None

def doYWalkcorr(events, info, switches, reffiles, phdr):
    """Apply Y walk correction.

    Parameters
    ----------
    events: astropy.io.fits record array
        The data unit containing the events table.

    info: dictionary
        Header keywords and values.

    switches: dictionary
        Calibration switches.

    reffiles: dictionary
        Reference file names.

    phdr: astropy.io.fits Header object
        The input primary header.
    """

    if info["detector"] == "FUV":
        cosutil.printSwitch("YWLKCORR", switches)
        if switches["ywlkcorr"] == "PERFORM":
            cosutil.printRef("YWLKFILE", reffiles)
            ycorrection = walkCorrection(events.field('xcorr'),
                                         events.field('pha'),
                                         reffiles["ywlkfile"],
                                         info["segment"])
            phdr["ywlkcorr"] = "COMPLETE"
            return ycorrection
        else:
            return None

def walkCorrection(fastCoordinate, slowCoordinate, reference_file, segment):
    """Apply walk correction
    The same algorithm is used for both.
    slowCoordinate and fastCoordinate are arrays of coordinates that are used
    to look up in the reference image

    Parameters
    ----------
    slowCoordinate: numpy ndarray
        The array of coordinates that is used to look up the correction in the
        slow direction of the reference array

    fastCoordinate: numpy ndarray
        The array of coordinates that is used to look up the correction in the
        fast direction of the reference array

    reference_file: string
        Name of reference file

    segment: string
        FUV segment ("FUVA" or "FUVB")

    Returns:
    --------

    correction: numpy ndarray
        The array of lookups in the reference array

    """
    nevents = len(fastCoordinate)
    fd = fits.open(reference_file)
    for extension in fd[1:]:
        if extension.header['SEGMENT'] == segment:
            reference_array = extension.data
            break
    delta = np.zeros(len(fastCoordinate))
    delta = bilinear_interpolation(fastCoordinate, slowCoordinate, 
                           reference_array)
    return delta

def bilinear_interpolation(fastCoordinate, slowCoordinate,
                               reference_array):
    nrows, ncols = reference_array.shape
    extended_ref = np.zeros((nrows+1,ncols+1),
                            dtype=reference_array.dtype)
    extended_ref[:nrows,:ncols] = reference_array
    fastcopy = fastCoordinate.copy()
    slowcopy = slowCoordinate.copy()
    nevents = len(fastCoordinate)
    negx = np.where(fastcopy < 0.0)
    xtoobig = np.where(fastcopy > ncols-1)
    fastcopy[negx] = 0.0
    fastcopy[xtoobig] = ncols - 1.0
    ix = fastcopy.astype(np.int32)
    negy = np.where(slowcopy < 0.0)
    ytoobig = np.where(slowcopy > nrows-1)
    slowcopy[negy] = 0.0
    slowcopy[ytoobig] = nrows-1.0
    iy = slowcopy.astype(np.int32)
    ix1 = ix + 1
    iy1 = iy + 1
    dx1 = fastcopy - ix
    dx2 = 1.0 - dx1
    dy1 = slowcopy - iy
    dy2 = 1.0 - dy1
    flat = extended_ref.ravel()
    f11 = (ncols+1)*iy + ix
    f12 = (ncols+1)*iy1 + ix
    f21 = (ncols+1)*iy + ix1
    f22 = (ncols+1)*iy1 + ix1
    delta = flat[f11]*dx2*dy2 + flat[f12]*dx2*dy1 + \
        flat[f21]*dx1*dy2 + flat[f22]*dx1*dy1
    return delta

def applyWalkCorrection(events, xcorrection, ycorrection):
    """Apply the walk correction
    """
    global active_area
    if xcorrection is not None:
        events['xcorr'] = np.where(active_area, events['xcorr'] - xcorrection,
                                   events['xcorr'])
    if ycorrection is not None:
        events['ycorr'] = np.where(active_area, events['ycorr'] - ycorrection,
                                   events['ycorr'])
    return

def doDqicorr(events, input, info, switches, reffiles,
               phdr, hdr, minmax_shift_dict, traceprofile, gti):
    """Create a data quality array, initialized from the DQI table.

    This function applies the data quality initialization table (bpixtab)
    to two arrays, the 2-D DQ image extension and the 1-D DQ events table
    column.

    The 2-D DQ image array dq_array is created and initialized to zero.
    The 1-D DQ events table column, on the other hand, is not initialized
    because it may already contain meaningful flags from pulse-height or
    time filtering.  Note that flags for pulse-height or time filtering
    that are set in the 1-D DQ table column are _not_ included in the 2-D
    image array, since they would be associated with either specific events
    or time intervals, rather than spatial regions on the detector.

    The function value is the 2-D data quality image array, which may be
    filled with zeros.

    Parameters
    ----------
    events: pyfits record array
        The data unit containing the events table.

    input: str
        Name of raw file, used for getting DQ array for ACCUM data.

    info: dictionary
        Header keywords and values.

    switches: dictionary
        Calibration switches.

    reffiles: dictionary
        Reference file names.

    phdr: pyfits Header object
        The input primary header.

    hdr: pyfits Header object
        The input events extension header.

    minmax_shift_dict: dictionary
        Each key is a tuple (lower_y, upper_y), the lower and upper limits
        of a slice in axis 0 within the data quality array.  The value is
        a list [min_shift1, max_shift1, min_shift2, max_shift2] of the
        minimum and maximum offsets (determined via the wavecal) in the
        dispersion direction and in the cross-dispersion direction during
        the exposure.  The idea here is that the wavecal shifts may be
        different for the science spectrum and the wavecal, and for NUV
        data the shifts differ from one stripe to another.

    traceprofile: 1-d array
        The DQ array needs to be shifted in the y direction by an amount equal
        to the trace correction, since that shift was applied to the YFULL
        values of each event

    gti: list
        List of good time intervals.  Used to check for overlap with hotspots.

    Returns
    -------
    array like
        2-D data quality array.
    """

    # temp_switch is only used for printing the DQICORR message
    temp_switch = {}
    if switches["dqicorr"] == "COMPLETE" and info["corrtag_input"]:
        temp_switch["dqicorr"] = "PERFORM (complete, but repeat)"
    else:
        temp_switch["dqicorr"] = switches["dqicorr"]
    cosutil.printSwitch("DQICORR", temp_switch)

    if info["obsmode"] == "TIME-TAG" or info["corrtag_input"]:
        # Create an initially zero 2-D data quality extension array.
        dq_array = np.zeros(info["npix"], dtype=np.int16)
    else:
        # Read the data quality array from the rawaccum file.
        dq_array = cosutil.getInputDQ(input)

    # If the input is a corrtag file and dqicorr was done when that file was
    # created, we should do dqicorr again.
    if switches["dqicorr"] == "PERFORM" or switches["dqicorr"] == "COMPLETE":

        cosutil.printRef("BPIXTAB", reffiles)
        if "gsagtab" in reffiles and reffiles["gsagtab"] != NOT_APPLICABLE:
            cosutil.printRef("GSAGTAB", reffiles)
        if "spottab" in reffiles and reffiles["spottab"] != NOT_APPLICABLE:
            cosutil.printRef("SPOTTAB", reffiles)
            #
            # Check that the header keywords in the SPOTTAB reference file
            # agree with the PHAFILE/PHATAB, and print a warning if they
            # don't
            cosutil.checkSpottabKeywords(reffiles, info)
        # Update the dq column in the events list with the bpixtab regions.
        # This also gets the gsagtab regions and the hotspot regions
        (lx, ly, dx, dy, dq, extn, message) = \
                cosutil.getDQArrays(info, reffiles, gti)
        if message:
            cosutil.printWarning(message)
        if len(lx) > 0:
            pharange = cosutil.getPulseHeightRange(hdr, info["segment"])
            # xxx temporary; eventually select rows based on pharange
            bpixtab = reffiles["bpixtab"]
            ref_pharange = cosutil.tempPulseHeightRange(bpixtab)
            cosutil.comparePulseHeightRanges(pharange, ref_pharange, bpixtab)
            # The location of the flags is based on xcorr & ycorr, because
            # the bad regions depend on the detector, not the science data.
            ccos.applydq(lx, ly, dx, dy, dq,
                         events.field(xcorr), events.field(ycorr),
                         events.field("dq"))

        # Copy values from the bpixtab to the dq_array, applying offsets
        # depending on the wavecal shift and the Doppler shift.
        (doppmag, doppzero, orbitper) = dopplerParam(info,
                                reffiles["disptab"], switches["doppcorr"])
        minmax_doppler = cosutil.minmaxDoppler(info, switches["doppcorr"],
                               doppmag, doppzero, orbitper)
        if info["obstype"] == "SPECTROSCOPIC" and \
           minmax_doppler[0] != 0. and minmax_doppler[1] != 0.:
            doppler_boundary = psaWcaBoundary(info, reffiles["xtractab"])
        else:
            doppler_boundary = -10
        #
        # If the trace correction or alignment correction has been performed,
        # we need to handle
        # the DQ arrays differently - need to apply the trace correction
        # to the DQ array in (XCORR, YCORR) space, then apply the range of
        # shift1 and shift2 values in a bitwise_or 'convolution'
        doBlur = False
        #
        # If the alignment correction has been performed, add this to the
        # trace profile
        alignment_correction = 0.0
        keyword = "SP_OFF_" + info["segment"][-1]
        #
        # Check the SP_OFF_[AB] keyword.  If it exists, and is not -999.0,
        # set doBlur to True.  Otherwise, set keep it False
        try:
            #
            # Since the trace correction is SUBTRACTED, whereas the alignment
            # corrction is ADDED, we need to subtract the alignment correction
            # from the trace correction to ensure they are applied correctly.
            # The header keyword is the NEGATIVE of the alignment correction,
            # so we'll just add this.
            alignment_correction = hdr[keyword]
            if alignment_correction > -998.0:
                doBlur = True
            else:
                alignment_correction = 0.0
        except KeyError:
            alignment_correction = 0.0
        #
        # Check whether the trace correction was done.  If it was, and even if
        # the alignment correction is zero or not done, add the alignment
        # correction and set doBlur to True
        try:
            if phdr['TRCECORR'] == 'COMPLETE':
                #
                # traceprofile is returned by trace.doTrace, and is None if TRCECORR is not
                # 'PERFORM'.  We need to check against this, and if traceprofile is None, we
                # need to reload the traceprofile.  This can happen if calcos is run twice,
                # once up to and including the trace correction (so that TRCECORR becomes
                # 'COMPLETE'), and then again starting at ALGNCORR.  Then TRCECORR is 'COMPLETE',
                # but we don't have a traceprofile from this run...
                if traceprofile is None:
                    traceprofile = trace.getTrace(reffiles['tracetab'], info)
                traceprofile = traceprofile + alignment_correction
                doBlur = True
            #
            # If there's no TRCECORR keyword (e.g. for NUV data),  we don't do the blur
            # correction
        except KeyError:
            doBlur = False

        if doBlur:
            #
            # If we get to this point and the traceprofile is still None, just
            # make a zeroed out traceprofile and add the alignment correction to it
            # This should only happen if TRCECORR is set to 'OMIT' and ALGNCORR is
            # set to PERFORM
            if traceprofile is None:
                cosutil.printWarning("No trace profile, using zero")
                traceprofile = np.zeros((info["npix"][1]), dtype=np.float32)
                traceprofile = traceprofile + alignment_correction
            #
            # First zero out the minmax_doppler dictionary and force the
            # minmax_shift_dict to just be [0, 0, shift2, shift2]
            temp_minmax_shift_dict = minmax_shift_dict.copy()
            temp_minmax_doppler = (0.0, 0.0)
            key = "SHIFT2" + info["segment"][-1]
            shift2 = hdr[key]
            for regionkey in temp_minmax_shift_dict.keys():
                temp_minmax_shift_dict[regionkey] = [0.0, 0.0,
                                                     shift2, shift2]
            #
            # Get the dq_array in (XCORR, YCORR) space
            cosutil.updateDQArray(info, reffiles, dq_array,
                                  temp_minmax_shift_dict,
                                  temp_minmax_doppler, doppler_boundary, gti)
            # Flag regions that are outside any subarray as out of bounds.
            cosutil.flagOutOfBounds(hdr, dq_array, info, switches,
                                    reffiles["brftab"], reffiles["geofile"],
                                    reffiles["dgeofile"],
                                    temp_minmax_shift_dict,
                                    temp_minmax_doppler, doppler_boundary)
            # Flag the region that is outside the active area.
            cosutil.flagOutsideActiveArea(dq_array, info["segment"],
                                          reffiles["brftab"], info["x_offset"],
                                          temp_minmax_shift_dict,
                                          temp_minmax_doppler)
            #
            # Apply the trace correction to the DQ array by shifting it down
            # by the amount in the trace profile.  Don't do any shift in the
            # WCA aperture
            filter = {"segment": info["segment"],
                      "opt_elem": info["opt_elem"],
                      "cenwave": info["cenwave"],
                      "aperture": "WCA"
                      }
            wca_row = cosutil.getTable(reffiles["xtractab"], filter)
            trace_dq = traceShiftDQ(dq_array, traceprofile, wca_row)
            #
            # Now do the bitwise_or blurring
            widen = hdr.get("widen", default=PIXEL_FRACTION)
            #
            # We need to back out SHIFT2 from the minmax_shift_dict
            # as we included it when we made the DQ array
            temp_minmax_shift_dict = minmax_shift_dict.copy()
            for regionkey in temp_minmax_shift_dict.keys():
                [min_shift1, max_shift1, min_shift2, max_shift2] = \
                    temp_minmax_shift_dict[regionkey]
                temp_minmax_shift_dict[regionkey] = [min_shift1,
                                                     max_shift1,
                                                     min_shift2 - shift2,
                                                     max_shift2 - shift2]
            dq_array = blurDQ(trace_dq, temp_minmax_shift_dict, minmax_doppler,
                              doppler_boundary, widen)
        else:
            cosutil.updateDQArray(info, reffiles, dq_array,
                                  minmax_shift_dict,
                                  minmax_doppler, doppler_boundary, gti)
            # Flag regions that are outside any subarray as out of bounds.
            cosutil.flagOutOfBounds(hdr, dq_array, info, switches,
                                    reffiles["brftab"], reffiles["geofile"],
                                    reffiles["dgeofile"],
                                    minmax_shift_dict,
                                    minmax_doppler, doppler_boundary)
            # Flag the region that is outside the active area.
            if info["detector"] == "FUV":
                cosutil.flagOutsideActiveArea(dq_array, info["segment"],
                                              reffiles["brftab"], info["x_offset"],
                                              minmax_shift_dict,
                                              minmax_doppler)

        phdr["dqicorr"] = "COMPLETE"
                                        
        if extn is not None:
            if "gsagtab" in phdr:
                # replace the comment, to give the extension number
                segment = info["segment"]
                gsagtab = phdr["gsagtab"]
                if extn > 0:
                    comment = "ext. %d for %s" % (extn, segment)
                else:
                    comment = "no ext. for %s" % segment
                phdr["gsagtab"] = (gsagtab, comment)

    return dq_array

def traceShiftDQ(dq_array, traceprofile, wca_row):
    """Shift the DQ array by the amount in the traceprofile.  This must be
    SUBTRACTED from the row numbers.  Only do this outside the WCA, the same as for
    the SCI data
    For each column, we copy the WCA region to the output, then shift the regions
    below and above the WCA aperture by the trace+aligncorr shift"""
    shifted_dq = dq_array.copy() * 0
    nrows, ncolumns = dq_array.shape
    wca_0 = wca_row["B_SPEC"][0]
    wcaslope = wca_row["SLOPE"][0]
    wcaheight = wca_row["HEIGHT"][0]
    for column in range(ncolumns):
    #
    # Calculate the extent of the WCA aperture
        wcacenter = wca_0 + int(round(column*wcaslope)) 
        wcastart = wcacenter - wcaheight // 2
        wcastop = wcacenter + wcaheight // 2
        tracevalue = int(round(traceprofile[column]))
        #
        # Put the unshifted (WCA) region into the output array
        shifted_dq[int(wcastart):int(wcastop+1), column] = dq_array[int(wcastart):int(wcastop+1), column]
        #
        # Shift the region below the WCA
        instart = max(0, tracevalue)
        instop = min(wcastart+tracevalue-1, wcastart-1)
        outstart = max(0, -tracevalue)
        outstop = min(wcastart-tracevalue-1, wcastart-1)
        n_in = instop - instart + 1
        n_out = outstop - outstart + 1
        if n_out != n_in:
            cosutil.printWarning("Input and output arrays have different sizes")
        shifted_dq[int(outstart):int(outstop+1), column] = dq_array[int(instart):int(instop+1), column]
        #
        # Now the part above the WCA
        instart = max(wcastop+1, wcastop+1+tracevalue)
        instop = min(nrows+tracevalue-1, nrows-1)
        outstart = max(wcastop+1, wcastop+1-tracevalue)
        outstop = min(nrows-tracevalue-1, nrows-1)
        n_in = instop - instart + 1
        n_out = outstop - outstart + 1
        if n_out != n_in:
            cosutil.printWarning("Input and output arrays have different sizes")
        shifted_dq[int(outstart):int(outstop+1), column] = dq_array[int(instart):int(instop+1), column]
    return shifted_dq

def  blurDQ(trace_dq, minmax_shift_dict, minmax_doppler, doppler_boundary, widen):
    """Blur the DQ array by shifting it by the range of values in
    minmax_shift_dict and minmax_doppler, and then bitwise_OR-ing it with
    the running DQ array"""
    nrows, ncols = trace_dq.shape
    (mindopp, maxdopp) = minmax_doppler
    if doppler_boundary > 0.0:
        #
        # Split into two regions, below the doppler boundary and above the
        # doppler boundary
        key = list(minmax_shift_dict.keys())[0]
        value = minmax_shift_dict[key]
        (lower_y, upper_y) = key
        minmax_dict = {(lower_y, doppler_boundary): value,
                       (doppler_boundary, upper_y): value}
    else:
        cosutil.printWarning("Running blurDQ when doppler boundary <= 0.0")
        minmax_dict = minmax_shift_dict
    #
    # Do the shift and blur.  Do the Y first because the values are the same on either side
    # of the Doppler boundary
    blur_dq = trace_dq.copy() * 0
    yshifts = []
    #
    # For the y shifts we can use the original minmax_shift_dict
    [min_shift1, max_shift1, min_shift2, max_shift2] = \
        list(minmax_shift_dict.values())[0]
    yshifts.append(int(round(max_shift2 + widen)))
    yshifts.append(int(round(min_shift2 - widen)))

    for yshift in range(min(yshifts), max(yshifts)+1):
        y_shifted_dq = arrayShift(trace_dq, yshift, 0, DQ_PIXEL_OUT_OF_BOUNDS)
        #
        # Now do the shift and blur in x
        keys = sorted(minmax_dict)
        for key in keys:
            xshifts = []
            (lower_y, upper_y) = key
            [min_shift1, max_shift1, min_shift2, max_shift2] = \
                minmax_dict[key]
            if doppler_boundary > 0 and ((lower_y + upper_y) // 2 < doppler_boundary):
                xshifts.append(int(round(max_shift1 + maxdopp + widen)))
                xshifts.append(int(round(min_shift1 + mindopp - widen)))
            else:
                xshifts.append(int(round(max_shift1 + widen)))
                xshifts.append(int(round(min_shift1 - widen)))
            for xshift in range(min(xshifts), max(xshifts)+1):
                cosutil.printMsg("Shifting to %d, %d" % (xshift, yshift))
<<<<<<< HEAD
                shifted_dq = arrayShift(y_shifted_dq[int(lower_y):int(upper_y)], 0, xshift)
                blur_dq[int(lower_y):int(upper_y)] = np.bitwise_or(blur_dq[int(lower_y):int(upper_y)],
                                                                   shifted_dq)
=======
                shifted_dq = arrayShift(y_shifted_dq[lower_y:upper_y], 0, xshift,
                                        DQ_PIXEL_OUT_OF_BOUNDS)
                blur_dq[lower_y:upper_y] = np.bitwise_or(blur_dq[lower_y:upper_y], shifted_dq)
>>>>>>> b22f7e36
        
    return blur_dq

def arrayShift(array, yshift, xshift, default):
    """Shift an array by xshift in x and yshift in y"""
    outarray = array.copy() * 0 + default
    nrows, ncols = array.shape
    inxstart = int(max(0, xshift))
    inxstop = int(min(ncols + xshift, ncols))
    outxstart = int(max(0, -xshift))
    outxstop = int(min(ncols - xshift, ncols))
    inystart = int(max(0, yshift))
    inystop = int(min(nrows + yshift, nrows))
    outystart = int(max(0, -yshift))
    outystop = int(min(nrows - yshift, nrows))
    outarray[outystart:outystop,outxstart:outxstop] = array[inystart:inystop, inxstart:inxstop]
    return outarray

def dopplerParam(info, disptab, doppcorr):
    """Return the appropriate set of Doppler keyword values.

    Different keywords will be used depending on whether the data are
    TIME-TAG or ACCUM.

    Parameters
    ----------
    info: dictionary
        Keywords and values.

    disptab: str
        Name of dispersion relation table.

    doppcorr: str
        If Doppler correction is OMIT or SKIPPED, return dummy values.

    Returns
    -------
    tuple, (doppmag, doppzero, orbitper)
        Doppler magnitude in pixels, time (MJD) when the Doppler shift
        is zero and increasing, period (seconds) of HST.
    """

    if doppcorr == "OMIT" or doppcorr == "SKIPPED":
        doppmag  = 0.
        doppzero = info["expstart"]
        orbitper = 5760.
    elif info["obsmode"] == "TIME-TAG":
        # Get the dispersion (for stripe B, if NUV) in order to convert the
        # Doppler magnitude from km/s to pixels.
        filter = {"opt_elem": info["opt_elem"],
                  "cenwave": info["cenwave"],
                  "fpoffset": info["fpoffset"],
                  "aperture": info["aperture"]}
        if info["detector"] == "FUV":
            filter["segment"] = info["segment"]
            middle = float(FUV_X) / 2.
        else:
            filter["segment"] = "NUVB"
            middle = float(NUV_X) / 2.
        disp_rel = dispersion.Dispersion(disptab, filter)
        if not disp_rel.isValid():
            raise MissingRowError("missing row in disptab")
        # get the dispersion (disp) at the middle of the detector
        disp = disp_rel.evalDerivDisp(middle)
        disp_rel.close()
        # Compute the Doppler shift in pixels from the shift in km/s.
        if disp <= 0.:
            doppmag = 0.
        else:
            doppmag = (info["doppmagv"] / SPEED_OF_LIGHT) * \
                      (info["cenwave"] / disp)
        doppzero = info["doppzero"]
        orbitper = info["orbitper"]

    else:               # ACCUM
        doppmag  = info["dopmagt"]
        doppzero = info["dopzerot"]
        orbitper = info["orbtpert"]

    return (doppmag, doppzero, orbitper)

def doDoppcorr(events, info, switches, reffiles, phdr):
    """Apply Doppler correction to the x and y pixel coordinates.

    Parameters
    ----------
    events: pyfits record array
        The data unit containing the events table.

    info: dictionary
        Header keywords and values.

    switches: dictionary
        Calibration switches.

    reffiles: dictionary
        Reference file names.

    phdr: pyfits Header object
        The input primary header.
    """

    if info["obsmode"] == "ACCUM":              # done on-board
        return

    if info["obstype"] == "SPECTROSCOPIC":
        cosutil.printSwitch("DOPPCORR", switches)

    if switches["doppcorr"] == "PERFORM" or switches["doppcorr"] == "COMPLETE":

        # xi and eta are the columns of pixel coordinates for the
        # dispersion and cross-dispersion directions respectively.
        # (explicit column names are used here for clarity)
        xi = events.field("xcorr")
        eta = events.field("ycorr")
        dopp = events.field("xdopp")
        xi_full  = events.field("xfull")

        cosutil.printRef("XTRACTAB", reffiles)
        cosutil.printRef("DISPTAB", reffiles)
        if info["detector"] == "FUV":
            cosutil.printRef("BRFTAB", reffiles)

        xtractab = reffiles["xtractab"]
        if info["detector"] == "FUV":
            # This array of flags indicates which events should be corrected.
            region_flags = fuvDopplerRegions(eta, info, xtractab)
            # Apply the orbital Doppler correction to the flagged events.
            dopp[:] = np.where(region_flags,
                               dopplerCorrection(events.field("time"),
                                                 xi, info, reffiles),
                               xi)
        else:
            region_flags_dict = nuvPsaRegions(eta, info, xtractab)
            dopp[:] = xi
            for stripe in ["NUVA", "NUVB", "NUVC"]:
                dopp[:] = np.where(region_flags_dict[stripe],
                                   dopplerCorrection(events.field("time"),
                                                     xi, info, reffiles,
                                                     stripe=stripe),
                                   dopp)

        # Copy to xfull if wavecal processing will not be done.
        if switches["wavecorr"] == "OMIT" and not info["corrtag_input"]:
            xi_full[:] = dopp.copy()

        phdr["doppcorr"] = "COMPLETE"

def psaWcaBoundary(info, xtractab):
    """Determine the boundary between PSA and WCA.

    The computation of the 'boundary' variable makes an assumption
    about the relative locations of the PSA and WCA regions on the
    detectors.  The PSA spectral region is at lower Y pixel numbers.

    Parameters
    ----------
    info: dictionary
        Keywords and values.

    xtractab: str
        Name of spectral extraction parameters reference table.

    Returns
    -------
    int
        The YCORR coordinate between the PSA region and the WCA region,
        at the middle column of the detector
    """

    if info["detector"] == "FUV":
        middle = float(FUV_X) / 2.
    else:
        middle = float(NUV_X) / 2.

    # Protect against the possibility that the aperture keyword is "WCA".
    if info["aperture"] == "BOA":
        aperture = "BOA"
    else:
        aperture = "PSA"

    if info["detector"] == "FUV":
        segment = info["segment"]
    else:
        segment = "NUVC"

    filter = {"opt_elem": info["opt_elem"], "cenwave": info["cenwave"],
              "segment": segment, "aperture": aperture}

    xtract_info = cosutil.getTable(xtractab, filter, exactly_one=True)
    b_spec_psa = xtract_info.field("b_spec")[0] + \
                 xtract_info.field("slope")[0] * middle

    filter["aperture"] = "WCA"
    if info["detector"] == "NUV":
        filter["segment"] = "NUVA"
    xtract_info = cosutil.getTable(xtractab, filter, exactly_one=True)
    b_spec_wca = xtract_info.field("b_spec")[0] + \
                 xtract_info.field("slope")[0] * middle

    boundary = int(round((b_spec_psa + b_spec_wca) / 2.))

    return boundary

def fuvDopplerRegions(eta, info, xtractab):
    """Determine the region over which Doppler shift should be applied.

    This version is for FUV data.

    Parameters
    ----------
    eta: array like
        Pixel coordinates in cross-dispersion direction.

    info: dictionary
        Keywords and values.

    xtractab: str
        Name of spectral extraction parameters reference table.

    Returns
    -------
    array like, boolean
        True for events that are within the region for which it would be
        appropriate to apply Doppler correction.  There is one element for
        each event in the table.
    """

    global active_area

    region_flags = active_area.copy()

    boundary = psaWcaBoundary(info, xtractab)

    region_flags &= (eta < boundary)

    return region_flags

def dopplerCorrection(time, xi, info, reffiles, stripe=None):
    """Apply orbital and heliocentric Doppler correction.

    Parameters
    ----------
    time: array like
        Times of events (seconds).

    xi: array like
        Pixel coordinates of events, in dispersion direction.

    info: dictionary
        Keywords and values.

    reffiles: dictionary
        Dictionary of reference file names.

    stripe: str
        Name of NUV stripe ("NUVA", "NUVB", "NUVC"), or None for FUV.

    Returns
    -------
    array like
        Array of Doppler-corrected X pixel coordinates.
    """

    disptab = reffiles["disptab"]

    # Compute the wavelength and dispersion at each pixel.
    if info["aperture"] in APERTURE_NAMES:
        aperture = info["aperture"]
    else:
        cosutil.printWarning("Aperture %s temporarily set to PSA for computing"
                             " Doppler correction." % info["aperture"])
        aperture = "PSA"
    filter = {"opt_elem": info["opt_elem"],
              "cenwave": info["cenwave"],
              "aperture": aperture,
              "fpoffset": info["fpoffset"]}
    if stripe is None:
        filter["segment"] = info["segment"]
    else:
        filter["segment"] = stripe
    disp_rel = dispersion.Dispersion(disptab, filter, use_fpoffset=True)
    if not disp_rel.isValid():
        disp_rel.close()
        raise MissingRowError("missing row in disptab")

    xi = xi.astype(np.float64)
    fpoffset_present = cosutil.findColumn(disptab, "fpoffset")
    if fpoffset_present:
        # Compute wavelength and dispersion at each element of xi.
        wavelength = disp_rel.evalDisp(xi)
        disp = disp_rel.evalDerivDisp(xi)
    else:
        # Correct for fpoffset when computing wavelength and dispersion
        # (a feature will be at larger pixel number if fpoffset is larger,
        # so the wavelength at a given pixel will be smaller).
        wcp_info = cosutil.getTable(reffiles["wcptab"],
                                    filter={"opt_elem": info["opt_elem"]},
                                    exactly_one=True)
        stepsize = wcp_info.field("stepsize")[0]
        wavelength = disp_rel.evalDisp(xi)
        xi_temp = xi - info["fpoffset"] * stepsize
        wavelength = disp_rel.evalDisp(xi_temp)
        disp = disp_rel.evalDerivDisp(xi_temp)
        del xi_temp, wcp_info
    disp_rel.close()

    # Apply the Doppler correction to the pixel coordinates.
    xd = orbitalDoppler(time, xi, wavelength, disp, info["expstart"],
                        info["doppmagv"], info["doppzero"], info["orbitper"])

    return xd

def orbitalDoppler(time, xi, wavelength, dispersion, expstart,
                   doppmag_v, doppzero, orbitper):
    """Apply Doppler correction for HST orbital motion.

    Parameters
    ----------
    time: array like
        Times of events (seconds).

    xi: array like
        Pixel coordinates of events, in dispersion direction.

    wavelength: array like
        Wavelengths corresponding to xi (Angstroms).

    dispersion: array like
        Dispersion at each element of xi (Angstroms/pixel).

    expstart: float
        Exposure start time (MJD).

    doppmag_v: float
        Magnitude of Doppler shift (km/s).

    doppzero: float
        Time when orbital Doppler shift is zero and increasing (MJD).

    orbitper: float
        Orbital period of HST (seconds).

    Returns
    -------
    array like
        Doppler-corrected xi array.
    """

    # t is the time of each event in seconds since doppzero.
    t = (expstart - doppzero) * SEC_PER_DAY + time.astype(np.float64)

    shift = doppmag_v / SPEED_OF_LIGHT * wavelength / dispersion * \
            np.sin(2. * np.pi * t / orbitper)

    return xi - shift

def initHelcorr(events, info, hdr):
    """Compute the radial velocity and update the V_HELIO keyword.

    Parameters
    ----------
    events: pyfits record array
        The data unit containing the events table.

    info: dictionary
        Dictionary of header keywords and values.

    hdr: pyfits Header object
        The events extension header.
    """

    if info["obstype"] != "SPECTROSCOPIC":
        return

    # get midpoint of exposure, MJD
    expstart = info["expstart"]
    time = events.field("time")
    t_mid = expstart + (time[0] + time[len(time)-1]) / 2. / SEC_PER_DAY

    # Compute radial velocity and heliocentric correction factor (the latter
    # is actually not used here).
    radvel = heliocentricVelocity(t_mid, info["ra_targ"], info["dec_targ"])
    helio_factor = -radvel  / SPEED_OF_LIGHT
    hdr["v_helio"] = radvel
    info["v_helio"] = radvel

def heliocentricVelocity(t, ra_targ, dec_targ):
    """Compute heliocentric radial velocity.

    This is copied from the code for calstis, except that the target
    coordinates will not be precessed to the time of observation.

    Parameters
    ----------
    t: float
        Time (MJD).

    ra_targ: float
        Right ascension of the target (J2000).

    dec_targ: float
        Declination of the target (J2000).

    Returns
    -------
    float
        The contribution of the Earth's velocity around the Sun to the
        radial velocity of the target, in km/s; if the Earth is approaching
        the target, this will be negative (i.e. the sign convention is that
        radial velocity is positive if the distance between the Earth and
        the target is increasing).
    """

    REFDATE = 51544.5           # MJD for 2000 Jan 1.5 UT, or JD 2451545.0
    KM_AU   = 1.4959787e8       # astronomical unit in kilometers
    SEC_DAY = 86400.            # seconds per day

    deg_to_rad = math.pi / 180.
    eps = 23.439 * deg_to_rad           # obliquity of Earth's axis

    ra  = ra_targ * deg_to_rad
    dec = dec_targ * deg_to_rad

    # target will be a unit vector toward the target;
    # velocity will be Earth's orbital velocity in km/s.
    target = [0., 0., 0.]
    velocity = [0., 0., 0.]

    target[0] = math.cos(dec) * math.cos(ra)
    target[1] = math.cos(dec) * math.sin(ra)
    target[2] = math.sin(dec)

    # Precess the target coordinates to time t.
    # target = cosutil.precess(t, target)         # note, commented out

    dt = t - REFDATE                    # days since 2000 Jan 1, 12h UT

    g_dot = 0.9856003 * deg_to_rad
    l_dot = 0.9856474 * deg_to_rad

    eps = (23.439 - 0.0000004 * dt) * deg_to_rad

    g = mod2pi((357.528 + 0.9856003 * dt) * deg_to_rad)
    l = mod2pi((280.461 + 0.9856474 * dt) * deg_to_rad)

    #       L   1.915 degree             0.02 degree
    elong = l + 0.033423 * math.sin(g) + 0.000349 * math.sin(2.*g)
    elong_dot = l_dot + \
                0.033423 * math.cos(g) * g_dot + \
                0.000349 * math.cos(2.*g) * 2.*g_dot

    radius = 1.00014 - 0.01671 * math.cos(g) - 0.00014 * math.cos(2.*g)
    radius_dot =       0.01671 * math.sin(g) * g_dot + \
                       0.00014 * math.sin(2.*g) * 2.*g_dot

    x_dot = radius_dot * math.cos(elong) - \
                radius * math.sin(elong) * elong_dot

    y_dot = radius_dot * math.cos(eps) * math.sin(elong) + \
                radius * math.cos(eps) * math.cos(elong) * elong_dot

    z_dot = radius_dot * math.sin(eps) * math.sin(elong) + \
                radius * math.sin(eps) * math.cos(elong) * elong_dot

    velocity[0] = -x_dot * KM_AU / SEC_DAY
    velocity[1] = -y_dot * KM_AU / SEC_DAY
    velocity[2] = -z_dot * KM_AU / SEC_DAY

    dot_product = velocity[0] * target[0] + \
                  velocity[1] * target[1] + \
                  velocity[2] * target[2]
    radvel = -dot_product

    return radvel

def mod2pi(x):
    """Return the argument modulo two pi.

    Parameters
    ----------
    x: float
        An angle in radians.

    Returns
    -------
    float
        x modulo 2 * pi.
    """

    (f, i) = math.modf(x / (2.*math.pi))
    if f < 0.:
        f += 1.
    return f * 2. * math.pi

def doFlatcorr(events, info, switches, reffiles, phdr, hdr):
    """Apply flat field correction.

    Parameters
    ----------
    events: pyfits record array
        The data unit containing the events table.

    info: dictionary
        Header keywords and values.

    switches: dictionary
        Calibration switches.

    reffiles: dictionary
        Reference file names.

    phdr: pyfits Header object
        The input primary header.

    hdr: pyfits Header object
        The events extension header.
    """

    cosutil.printSwitch("FLATCORR", switches)

    if switches["flatcorr"] == "PERFORM":

        cosutil.printRef("FLATFILE", reffiles)

        fd = fits.open(reffiles["flatfile"], mode="copyonwrite")

        if info["detector"] == "NUV":
            hdu = fd[1]
        else:
            pharange = cosutil.getPulseHeightRange(hdr, info["segment"])
            # xxx this is temporary; eventually select image based on pharange
            ref_pharange = cosutil.tempPulseHeightRange(reffiles["flatfile"])
            cosutil.comparePulseHeightRanges(pharange, ref_pharange,
                                             reffiles["flatfile"])
            hdu = fd[(info["segment"],1)]
        flat = hdu.data

        origin_x = hdu.header.get("origin_x", 0)
        origin_y = hdu.header.get("origin_y", 0)

        if info["obsmode"] == "ACCUM":
            if info["obstype"] == "SPECTROSCOPIC":
                cosutil.printSwitch("DOPPCORR", switches)
            if switches["doppcorr"] == "PERFORM" or \
               switches["doppcorr"] == "COMPLETE":
                convolveFlat(flat, info["dispaxis"], \
                     info["expstart"], info["orig_exptime"],
                     info["dopmagt"], info["dopzerot"], info["orbtpert"])
                phdr["doppcorr"] = "COMPLETE"

        ccos.applyflat(events.field(xcorr), events.field(ycorr),
                       events.field("epsilon"), flat, origin_x, origin_y)

        fd.close()

        phdr["flatcorr"] = "COMPLETE"

def convolveFlat(flat, dispaxis,
                 expstart, exptime, dopmagt, dopzerot, orbtpert):
    """Convolve the flat field file with the Doppler smearing function.

    Parameters
    ----------
    flat: array like
        Flat field data array, modified in-place.

    dispaxis: {1, 2}
        Dispersion axis (value of header keyword DISPAXIS); 1 is the more
        rapidly varying axis (x), 2 is the less rapidly varying axis (y).

    expstart: float
        Exposure start time, MJD.

    exptime: float
        Exposure duration, seconds; this is the original value,
        not the one corrected for bursts and bad time intervals.

    dopmagt: int
        Magnitude of Doppler shift, pixels.

    dopzerot: float
        Time when Doppler shift is zero and increasing.

    orbtpert: float
        orbital period of HST.
    """

    # Round dopmagt up to the next integer; mag is a zero-point offset.
    mag = int(math.ceil(dopmagt))

    # dopp will be the Doppler smoothing function, normalized so its sum is 1.
    dopp = np.zeros(2*mag+1, dtype=np.float32)

    # t is the time in seconds since dopzerot, in one second increments.
    xpts = round(exptime)
    xpts = max(xpts, 1.)
    npts = int(xpts)
    t = np.arange(npts, dtype=np.float32) + \
                (expstart - dopzerot) * SEC_PER_DAY

    # shift is in pixels (wavelengths increase toward larger pixel number).
    shift = -dopmagt * np.sin(2. * np.pi * t / orbtpert)

    # Construct the Doppler smoothing function.
    increment = 1. / xpts
    for i in range(npts):                       # one-second increments
        ishift = int(round(shift[i])) + mag
        assert ishift >= 0 and ishift <= 2*mag
        dopp[ishift] += increment

    # Do the convolution (in-place).
    axis = 2 - dispaxis         # 1 --> 1,  2 --> 0
    ccos.convolve1d(flat, dopp, axis)

def doDeadcorr(events, input, info, switches, reffiles, phdr, hdr,
            stim_countrate, stim_livetime, livetimefile):
    """Correct for deadtime.

    Parameters
    ----------
    events: pyfits record array
        The data unit containing the events table.

    input: str
        Name of raw file (for writing to livetimefile).

    info: dictionary
        Header keywords and values.

    switches: dictionary
        Calibration switches.

    reffiles: dictionary
        Reference file names.

    phdr: pyfits Header object
        The input primary header.

    hdr: pyfits Header object
        The input extension header.

    livetimefile: str
        Name of output text file for livetime factors (or None).

    stim_countrate: float
        The observed count rate for a stim (for info).

    stim_livetime: float
        Live time computed from the stim rate.
    """

    cosutil.printSwitch("DEADCORR", switches)
    if switches["deadcorr"] == "PERFORM":
        cosutil.printRef("DEADTAB", reffiles)
        if info["obsmode"] == "TIME-TAG":
            (dead_rate, dead_method, avg_livetime) = \
                deadtimeCorrection(events, reffiles["deadtab"], info,
                                   stim_countrate, stim_livetime,
                                   input, livetimefile)
        else:
            (dead_rate, dead_method, avg_livetime) = \
                deadtimeCorrectionAccum(events, reffiles["deadtab"], info,
                                        stim_countrate, stim_livetime,
                                        input, livetimefile)
        updateDeadtimeKeywords(hdr, info["segment"],
                               dead_rate, dead_method, avg_livetime)
        phdr["deadcorr"] = "COMPLETE"

def updateDeadtimeKeywords(hdr, segment,
                           dead_rate, dead_method, avg_livetime):
    """Assign values to keywords pertaining to the deadtime correction.

    Parameters
    ----------
    hdr: pyfits Header object
        The first extension header, updated in-place.

    segment: str
        FUVA, FUVB, or N/A for NUV.

    dead_rate: float
        The count rate that was used for determining the livetime factor.

    dead_method: str
        A string that indicates which method was used for determining the
        livetime factor.

    avg_livetime: float
        The livetime factor that was applied to the data, or the average
        of the factors if the actual count rate was used for time-tag data.
    """

    if segment == "FUVA":
        hdr["deadrt_a"] = dead_rate
        hdr["deadmt_a"] = dead_method
        hdr["livetm_a"] = avg_livetime
    elif segment == "FUVB":
        hdr["deadrt_b"] = dead_rate
        hdr["deadmt_b"] = dead_method
        hdr["livetm_b"] = avg_livetime
    else:
        hdr["deadrt"] = dead_rate
        hdr["deadmt"] = dead_method
        hdr["livetm"] = avg_livetime

def deadtimeCorrection(events, deadtab, info,
                       stim_countrate, stim_livetime,
                       input, livetimefile):
    """Compute and apply livetime factor to correct for dead time.

    Calculate one livetime factor from the count rate averaged over
    the whole exposure.
    Calculate another livetime factor from keyword deventa, deventb
    or mevents.
    if there are subarrays:
        if the difference between the two livetime factors is > 10%:
            Use the livetime factor based on the keyword (the same
            factor for all events).
        else:
            Calculate and apply the livetime factor based on the
            actual count rate within each TIMESTEP time interval.
    else no subarrays:
        if the difference between the two livetime factors is > 10%:
            Print a warning.
        Calculate and apply the livetime factor based on the actual
        count rate within each TIMESTEP time interval.

    Parameters
    ----------
    events: pyfits record array
        The data unit containing the events table.

    deadtab: str
        Name of reference table of count rates and livetime factors.

    info: dictionary
        Header keywords and values.

    stim_countrate: float
        The observed count rate for the stims.

    stim_livetime: float
        Livetime computed from the stims.

    input: str
        Name of input raw file (for writing to livetimefile).

    livetimefile: str
        Name of output text file for livetime factors (or None).

    Returns
    -------
    tuple, (dead_rate, dead_method, avg_livetime)
        The count rate used for determining the livetime factor, a
        string that indicates which method was used for determining the
        livetime factor, and the average livetime factor that was used.
    """

    if livetimefile is None:
        fd = None
    else:
        fd = open(livetimefile, "a")

    # dec_countrate is the count rate from the digital event counter.
    segment = info["segment"]
    dec_countrate = info["countrate"]

    time = events.field("TIME").astype(np.float64)
    epsilon = events.field("epsilon")
    nevents = len(time)

    live_info = cosutil.getTable(deadtab, filter={"segment": segment},
                                 at_least_one=True)
    # These are the values in the deadtab table columns.
    obs_rate = live_info.field("obs_rate")
    live_factor = live_info.field("livetime")

    # This livetime value is based on count rate over the entire exposure.
    if time[nevents-1] > time[0]:
        actual_countrate = float(nevents) / (time[nevents-1] - time[0])
    else:
        actual_countrate = 0.
    actual_rate_livetime = cosutil.determineLivetime(actual_countrate,
                                                     obs_rate, live_factor)

    # dec_countrate is from DEVENTA, DEVENTB or from MEVENTS.
    dec_livetime = cosutil.determineLivetime(dec_countrate,
                                             obs_rate, live_factor)

    print_details =(cosutil.checkVerbosity(VERY_VERBOSE))       # initial value
    if abs(dec_livetime - actual_rate_livetime) > \
           LIVETIME_CRITERION * actual_rate_livetime:
        cosutil.printWarning("livetime estimates differ.")
        if info["subarray"] and info["nsubarry"] > 0:   # are there subarrays?
            use_actual_rate = False
        else:
            use_actual_rate = True
        print_details = True
    else:
        use_actual_rate = True

    if use_actual_rate:
        livetime_source = "actual count rate"
        dead_rate = actual_countrate
        dead_method = "DATA"
    else:
        dead_rate = dec_countrate
        if info["detector"] == "FUV":
            dead_method = "DEVENT"
            keyword = "DEVENT" + info["segment"][-1]
        else:
            dead_method = "MEVENTS"
            keyword = "MEVENTS"
        livetime_source = "digital event counter (%s)" % keyword

    if print_details:
        printLiveInfo(segment, stim_countrate, stim_livetime,
                      actual_countrate, actual_rate_livetime,
                      dec_countrate, dec_livetime, livetime_source)
    if fd is not None:
        printLiveInfo(segment, stim_countrate, stim_livetime,
                      actual_countrate, actual_rate_livetime,
                      dec_countrate, dec_livetime, livetime_source, fd=fd)

    if use_actual_rate:

        if fd is not None:
            fd.write("# %s\n" % input)
            fd.write("# t0 t1 countrate livetime\n")

        # Use counts over dt_deadtime seconds to compute livetime.
        fd_dead = fits.open(deadtab, mode="readonly", memmap=False)
        dt_deadtime = fd_dead[1].header["timestep"]
        fd_dead.close()
        cosutil.printMsg("Compute livetime factor; timestep is %.6g s:" \
                      % dt_deadtime, VERY_VERBOSE)

        t0 = time[0]
        t1 = t0 + dt_deadtime
        last_time = time[nevents-1]
        cosutil.printMsg("  time range    rate   livetime", VERY_VERBOSE)
        last_livetime = 1.      # use this for saving previous value
        sum_livetime = 0.       # for computing average livetime factor
        wgt_livetime = 0.
        countrate = 0.
        first = True
        while t0 < last_time:

            # time[i:j] matches t0 to t1.
            try:
                (i, j) = ccos.range(time, t0, t1)
            except:
                t0 = t1
                t1 = t0 + dt_deadtime
                continue
            t1_for_printing = t1        # may be changed below
            if i >= j:          # i and j can be equal due to roundoff
                t0 = t1
                t1 = t0 + dt_deadtime
                continue

            if t1 < last_time:
                countrate = (j - i) / dt_deadtime
                livetime = cosutil.determineLivetime(countrate,
                                                     obs_rate, live_factor)
                sum_livetime += livetime * (t1 - t0)
                wgt_livetime += (t1 - t0)
            elif t0 < last_time:
                t1_for_printing = last_time
                if (last_time - t0) < 0.5 * dt_deadtime and not first:
                    livetime = last_livetime
                    cosutil.printMsg("Last time interval is short (%.6g s),"
                                     " so previous livetime will be used." %
                                     (last_time - t0,))
                else:
                    countrate = (j - i) / (last_time - t0)
                    livetime = cosutil.determineLivetime(countrate,
                                                         obs_rate, live_factor)
                sum_livetime += livetime * (last_time - t0)
                wgt_livetime += (last_time - t0)
            else:
                countrate = 0.
                livetime = 1.
            if livetime > 0.:
                epsilon[i:j] = epsilon[i:j] / livetime
                last_livetime = livetime
            first = False

            if fd is not None:
                fd.write("%.0f %.0f %.6g %.6g\n" %
                         (t0, t1_for_printing, countrate, livetime))
            cosutil.printMsg("%6.1f %6.1f   %.6g %.6g" %
                             (t0, t1_for_printing, countrate, livetime),
                             VERY_VERBOSE)

            t0 = t1
            t1 = t0 + dt_deadtime

        if wgt_livetime > 0.:
            avg_livetime = sum_livetime / wgt_livetime
        else:
            avg_livetime = 1.
    else:
        epsilon[:] = epsilon / dec_livetime
        avg_livetime = dec_livetime

    if fd is not None:
        fd.close()

    return (dead_rate, dead_method, avg_livetime)

def deadtimeCorrectionAccum(events, deadtab, info,
                            stim_countrate, stim_livetime,
                            input, livetimefile):
    """Determine and apply the livetime factor for ACCUM data.

    If there are subarrays, the livetime factor is gotten from the digital
    event counter.  If there are no subarrays, the livetime factor is based
    on the actual count rate.

    Parameters
    ----------
    events: pyfits record array
        The data unit containing the events table.

    deadtab: str
        Name of reference table of count rates and livetime factors.

    info: dictionary
        Header keywords and values.

    stim_countrate: float
        The observed count rate for the stims.

    stim_livetime: float
        Livetime computed from the stims.

    input: str
        Name of input raw file (for writing to livetimefile).

    livetimefile: str
        Name of output text file for livetime factors (or None).

    Returns
    -------
    tuple, (dead_rate, dead_method, livetime)
        The count rate used for determining the livetime factor, a
        string that indicates which method was used for determining the
        livetime factor, and the livetime factor that was used.
    """

    if livetimefile is None:
        fd = None
    else:
        fd = open(livetimefile, "a")
        fd.write("# %s\n" % (input,))

    # This is the column that will be modified in-place.
    epsilon = events.field("epsilon")
    ncounts = len(epsilon)

    live_info = cosutil.getTable(deadtab, filter={"segment": info["segment"]},
                                 at_least_one=True)
    obs_rate = live_info.field("obs_rate")
    live_factor = live_info.field("livetime")

    # keyword used if print_details is true or we're writing to a livetimefile.
    if info["segment"] == "FUVA":
        keyword = "DEVENTA"
    elif info["segment"] == "FUVB":
        keyword = "DEVENTB"
    else:
        keyword = "MEVENTS"

    # Output count rate from digital event counter (DEC), and corresponding
    # livetime factor.
    dec_countrate = info["countrate"]
    dec_livetime = cosutil.determineLivetime(dec_countrate,
                                             obs_rate, live_factor)

    if info["orig_exptime"] <= 0.:
        cosutil.printWarning("Can't do deadcorr, exptime = %.6g." %
                             info["orig_exptime"])
        return (0., "SKIPPED", 1.)
    actual_countrate = float(ncounts) / info["orig_exptime"]
    actual_rate_livetime = cosutil.determineLivetime(actual_countrate,
                                                     obs_rate, live_factor)

    if info["subarray"]:
        livetime_source = "digital event counter (%s)" % keyword
        livetime = dec_livetime
        dead_rate = dec_countrate
        if info["detector"] == "FUV":
            dead_method = "DEVENT"
        else:
            dead_method = "MEVENTS"
    else:
        livetime_source = "actual count rate"
        livetime = actual_rate_livetime
        dead_rate = actual_countrate
        dead_method = "DATA"

    epsilon[:] = epsilon / livetime

    print_details = cosutil.checkVerbosity(VERY_VERBOSE)        # initial value

    if abs(dec_livetime - actual_rate_livetime) > \
           LIVETIME_CRITERION * actual_rate_livetime:
        cosutil.printWarning("livetime estimates differ.")
        print_details = True

    if print_details:
        cosutil.printMsg("  actual countrate and livetime:  %.6g, %6.4f" % \
                         (actual_countrate, actual_rate_livetime))
        cosutil.printMsg("  countrate and livetime from %s:  %.6g, %6.4f" % \
                         (keyword, dec_countrate, dec_livetime))
        cosutil.printMsg("Livetime %6.4f is based on %s." % \
                         (livetime, livetime_source))
        if info["detector"] == "FUV":
            if stim_countrate is None:
                cosutil.printMsg(
                "  stim countrate and livetime could not be determined")
            else:
                cosutil.printMsg(
                "  stim countrate and livetime:  %.6g, %6.4f" % \
                                  (stim_countrate, stim_livetime))

    if fd is not None:
        fd.write("actual countrate and livetime:  %.6g, %6.4f\n" %
                 (actual_countrate, actual_rate_livetime))
        fd.write("countrate and livetime from %s:  %.6g, %6.4f\n" %
                 (keyword, dec_countrate, dec_livetime))
        fd.write("livetime %6.4f is based on %s.\n" % \
                 (livetime, livetime_source))
        if info["detector"] == "FUV":
            if stim_countrate is None:
                fd.write(
                "stim countrate and livetime could not be determined\n")
            else:
                fd.write("stim countrate and livetime:  %.6g, %6.4f\n" %
                         (stim_countrate, stim_livetime))

    if fd is not None:
        fd.close()

    return (dead_rate, dead_method, livetime)

def printLiveInfo(segment, stim_countrate, stim_livetime,
                  actual_countrate, actual_rate_livetime,
                  dec_countrate, dec_livetime, livetime_source, fd=None):
    """Print or write information about livetime.

    Parameters
    ----------
    segment: str
        Segment name (for setting keyword name for DEC count rate).

    stim_countrate: float
        The observed count rate for the stims, or None.

    stim_livetime: float
        Livetime factor computed from the input and observed stim rate.

    actual_countrate: float
        Observed count rate, from events table.

    actual_rate_livetime: float
        Livetime factor derived from countrate.

    dec_countrate: float
        The count rate from the digital event counter.

    dec_livetime: float
        Livetime factor computed from dec_countrate.

    livetime_source: str
        A string saying whether actual rate or DEC was used for computing
        the livetime factor.

    fd: file
        None if printing to trailer; an fd for printing to a log file.
    """

    if segment == "FUVA":
        keyword = "DEVENTA"
    elif segment == "FUVB":
        keyword = "DEVENTB"
    else:
        keyword = "MEVENTS"

    messages = []
    if segment == "FUVA" or segment == "FUVB":
        if stim_countrate is None:
            messages.append(
                "stim countrate and livetime could not be determined")
        else:
            messages.append("stim countrate and livetime:  %.6g, %6.4f" %
                            (stim_countrate, stim_livetime))
    messages.append("actual (average) event rate and livetime:  %.6g, %6.4f" %
                    (actual_countrate, actual_rate_livetime))
    messages.append("countrate and livetime from %s:  %.6g, %6.4f" %
                    (keyword, dec_countrate, dec_livetime))
    messages.append("Livetime is based on %s." % livetime_source)

    if fd is None:
        for msg in messages:
            cosutil.printMsg(msg)
    else:
        fd.write("\n")
        for msg in messages:
            fd.write(msg + "\n")

def writeNull(input, ofd, output, outcounts, outcsum,
              cl_args, info, phdr, headers):
    """Write output files; images will have null data portions.

    The outtag file has already been written, so we only need to write
    the output and outcounts files.

    Parameters
    ----------
    input: str
        Name of the input file.

    ofd: pyfits HDUList object
        Output file header/data list.

    output: str
        Name of the output file for flat-fielded count-rate image.

    outcounts: str
        Name of the output file for count-rate image.

    outcsum: str
        Name of the output image file for OPUS to add to cumulative image,
        or None.

    cl_args: dictionary
        Some of the command-line arguments.

    info: dictionary
        Header keywords and values.

    phdr: pyfits Header object
        Primary header.

    headers: list of pyfits Header objects
        Headers.
    """

    cosutil.printWarning("No data in " + input)
    makeImage(outcounts, phdr, headers, None, None, None)
    makeImage(output, phdr, headers, None, None, None)
    tl_time = cosutil.timelineTimes(None, None)
    timeline.createTimeline(input, ofd, info, reffiles={},
                            tl_time=tl_time, shift1_vs_time=None,
                            time=None, xfull=None, yfull=None)
    if outcsum is not None:
        writeCsum(outcsum, None,
                  info["detector"], info["obsmode"],
                  phdr, headers[1],
                  cl_args["raw_csum_coords"],
                  cl_args["binx"], cl_args["biny"],
                  cl_args["compress_csum"],
                  cl_args["compression_parameters"])

def createTraceMask(events, info, switches, xtractab, active_area):
    """Create a mask for events that will be corrected.  This is events within
    the Active Area, but not including the events in the tagflash region""" 
    #
    # Only create the tracemask if we are going to do either the trace
    # correction or the profile alignment correction
    if switches["trcecorr"] == 'PERFORM' or switches["algncorr"] == 'PERFORM':
        filter = {"segment": info["segment"],
                  "opt_elem": info["opt_elem"],
                  "cenwave": info["cenwave"],
                  "aperture": "WCA"}
        mask = active_area.copy()
        xtract_info = cosutil.getTable(xtractab, filter)
        slope = xtract_info['SLOPE'][0]
        intercept = xtract_info['B_SPEC'][0]
        height = xtract_info['HEIGHT'][0]
        ncols = FUV_X
        xfull = events.field('xfull')
        center = intercept + slope*xfull
        rowstart = center - height/2
        rowstop = center + height/2
        yfull = events.field('yfull')
        inside = (yfull - rowstart)*(yfull - rowstop)
        inside_WSA = np.where(inside < 0.0)
        mask[inside_WSA] = False
    else:
        mask = None
    return mask

def doTraceCorr(events, info, switches, reffiles, phdr, tracemask):
    """Do the trace correction.  The trace reference file follows the
    centroid of a point source.  Applying the correction involves subtracting
    the profile of trace vs. xcorr from yfull
    Returns the 1-d array of the trace correction"""
    #
    # If the TRCECORR step is omitted, return None
    result = None
    if switches["trcecorr"] != 'N/A':
        cosutil.printSwitch("TRCECORR", switches)
        if switches["trcecorr"] == "PERFORM":
            cosutil.printRef("TRACETAB", reffiles)
            tracetab = reffiles["tracetab"]
            f1 = fits.open(tracetab)
            ref_life_adj = f1[0].header['LIFE_ADJ']
            if ref_life_adj != info["life_adj"]:
                cosutil.printWarning("LIFE_ADJ values are different for data and TRACETAB")
                cosutil.printWarning("LIFE_ADJ = %d in data" % (info["life_adj"]))
                cosutil.printWarning("LIFE_ADJ = %d in TRACETAB" % (ref_life_adj))
                cosutil.printWarning("If you MUST use this reference file, change one of")
                cosutil.printWarning("the LIFE_ADJ values so they agree")
                raise Exception("Invalid Reference file")
            result = trace.doTrace(events, info, reffiles, tracemask)
            phdr["TRCECORR"] = "COMPLETE"
    return result

def doProfileAlignmentCorr(events, input, info, switches, reffiles, phdr, hdr,
                           minmax_shift_dict, tracemask, traceprofile, gti):
    """Do the profile alignment correction.  This is usually combined with the
    trace correction.  It involves calculating the flux-weighted centroid of a
    reference profile, the flux-weighted centroid of the science data, and
    applying the difference to the YFULL values so that the data and reference
    profile should have the same centroid."""
    if info["detector"] == "FUV":
        cosutil.printSwitch("ALGNCORR", switches)
        if switches["algncorr"] == "PERFORM":
            cosutil.printRef("PROFTAB", reffiles)
            #
            # Need to compute a temporary copy of the DQ array so that the
            # profile alignment step can use it
            dq_array = doDqicorr(events, input, info, switches, reffiles,
                                 phdr, hdr, minmax_shift_dict,
                                 traceprofile, gti)

            result = trace.doProfileAlignment(events, input, info, switches,
                                              reffiles, phdr, hdr, dq_array,
                                              tracemask)
            if result == trace.CENTROID_SET_BY_USER:
                phdr["ALGNCORR"] = "USER-SUPPLIED"
            elif result == trace.CENTROID_OK:
                phdr["ALGNCORR"] = "COMPLETE"
            elif result == trace.NO_CONVERGENCE:
                phdr["ALGNCORR"] = "SKIPPED"
            elif result == trace.CENTROID_ERROR_TOO_LARGE:
                phdr["ALGNCORR"] = "SKIPPED"
        return

def writeImages(x, y, epsilon, dq,
                phdr, headers, dq_array, npix, x_offset, exptime,
                outcounts=None, output=None):
    """Bin events to images, and write to output files.

    Parameters
    ----------
    x: array like
        X pixel coordinates of events.

    y: array like
        Y pixel coordinates of events.

    epsilon: array like
        Weight column.

    dq: array like
        Data quality column.

    phdr: pyfits Header object
        The input primary header.

    headers: list of pyfits Header objects
        The input headers.

    dq_array: array like
        The data quality array.

    npix: tuple
        The array shape (ny, nx).

    x_offset: int
        Offset of the detector in a calibrated image.

    exptime: float
        The exposure time.

    outcounts: str
        Name of the output file for count-rate image.

    output: str
        Name of the output file for flat-fielded count-rate image.
    """

    # notation:
    # t = exposure time (exptime)
    # C_counts = sum of counts
    # E_counts = "effective" counts, sum of EPSILON column
    # C_rate = C_counts / t
    # E_rate = E_counts / t
    # reciprocal_flat_field = E_counts / C_counts
    # the corresponding error arrays are:
    # errC_rate = errGehrels(C_counts) / t
    # errE_rate = errC_rate * reciprocal_flat_field

    if outcounts is not None:
        cosutil.printMsg("writing file %s ..." % outcounts, VERY_VERBOSE)

    # First make an image array in which each input event counts as one,
    # i.e. ignoring flat field and deadtime corrections.
    C_counts = np.zeros(npix, dtype=np.float32)

    if exptime <= 0:
        cosutil.printWarning(
                "Exposure time is zero, so output files are dummy.")
        if outcounts is not None:
            makeImage(outcounts, phdr, headers, C_counts, C_counts, dq_array)
        if output is not None:
            makeImage(output, phdr, headers, C_counts, C_counts, dq_array)
        return

    ccos.binevents(x, y, C_counts, x_offset, dq, SERIOUS_DQ_FLAGS)

    # Use the Gehrels variance function.
    errC_rate = cosutil.errGehrels(C_counts) / exptime

    if outcounts is not None:
        C_rate = C_counts / exptime
        makeImage(outcounts, phdr, headers, C_rate, errC_rate, dq_array)
    del C_rate

    if output is None:
        return                          # nothing further to do

    cosutil.printMsg("writing file %s ..." % output, VERY_VERBOSE)

    # Make an image array where event number i has weight epsilon[i].
    E_counts = np.zeros(npix, dtype=np.float32)
    ccos.binevents(x, y, E_counts, x_offset, dq, SERIOUS_DQ_FLAGS, epsilon)

    E_rate = E_counts / exptime

    reciprocal_flat = np.where(E_counts == 0., 1., E_counts) / \
                      np.where(C_counts == 0., 1., C_counts)
    del E_counts, C_counts
    errE_rate = errC_rate * reciprocal_flat
    del reciprocal_flat, errC_rate

    makeImage(output, phdr, headers, E_rate, errE_rate, dq_array)

def makeImage(outimage, phdr, headers, sci_array, err_array, dq_array):
    """Write a FITS file, based on headers and data arrays.

    Parameters
    ----------
    output: str
        Name of the output file to be written.

    phdr: pyfits Header object
        The input primary header.

    headers: list of pyfits Header objects
        The input headers.

    sci_array: array like
        The science data array (may be None).

    err_array: array like
        The error estimates array (may be None).

    dq_array: array like
        The data quality array (may be None).
    """

    primary_hdu = fits.PrimaryHDU(header=phdr)
    fd = fits.HDUList(primary_hdu)
    fd[0].header["nextend"] = 3
    cosutil.updateFilename(fd[0].header, outimage)

    makeImageHDU(fd, headers[1], sci_array, name="SCI")
    makeImageHDU(fd, headers[2], err_array, name="ERR")
    makeImageHDU(fd, headers[3], dq_array, name="DQ")

    fd.writeto(outimage, output_verify='silentfix')

def makeImageHDU(fd, table_hdr, data_array, name="SCI"):
    """Make an image hdu from data and a table header and append to fd.

    Parameters
    ----------
    fd: pyfits HDUList object
        pyfits object for FITS file (new hdu will be appended).

    table_hdr: pyfits Header object
        Header for the input table.

    data_array: array like
        Image data to be appended (may be None).

    name: str
        Name to be used for EXTNAME.
    """

    # Create an image header from the table header.
    imhdr = cosutil.tableHeaderToImage(table_hdr)
    if name == "DQ":
        imhdr["BUNIT"] = "UNITLESS"
    else:
        imhdr["BUNIT"] = "count /s"

    if data_array is not None:
        if "npix1" in imhdr:
            del(imhdr["npix1"])
        if "npix2" in imhdr:
            del(imhdr["npix2"])
        if "pixvalue" in imhdr:
            del(imhdr["pixvalue"])

    hdu = fits.ImageHDU(data=data_array, header=imhdr, name=name)
    fd.append(hdu)

def writeCsum(outcsum, events,
              detector, obsmode,
              phdr, hdr,
              raw_csum_coords,
              binx=None, biny=None,
              compress_csum=False,
              compression_parameters="gzip,-0.1"):
    """Write the "calcos sum" (csum) image.

    Parameters
    ----------
    outcsum: str
        Name of output "calcos sum" file.

    events: pyfits record array
        The data unit containing the events table.

    detector: {"FUV", "NUV"}
        Detector name.

    obsmode: str
        TIME-TAG or ACCUM, used for determining whether to write a third
        dimension with PHA for FUV data.

    phdr: pyfits Header object
        Primary header from input file.

    hdr: pyfits Header object
        First extension (EVENTS) header from input file.

    raw_csum_coords: boolean
        Use raw pixel coordinates?

    binx: int
        Binning factor in the dispersion direction (or None for the default
        binning).

    biny: int
        Binning factor in the cross-dispersion direction (or None for the
        default binning).

    compress_csum: boolean
        Compress the csum image?

    compression_parameters: str
        compressionType and quantizeLevel (separated by a comma) for the
        call to fits.CompImageHDU; compressionType can be "rice", "gzip",
        or "hcompress", and quantizeLevel can be e.g. -0.1, which means the
        floating point values will be scaled to integers with spacing that
        corresponds to 0.1 dn (see the doc string for fits.CompImageHDU
        for more details).
    """

    # This is the number of possible values for the pulse height amplitude,
    # pha = 0..31.
    PHA_RANGE = 32

    cosutil.printMsg("writing file %s ..." % outcsum, VERY_VERBOSE)

    primary_hdu = fits.PrimaryHDU(header=phdr)
    fd = fits.HDUList(primary_hdu)
    fd[0].header["nextend"] = 1
    fd[0].header["filetype"] = "CALCOS SUM FILE"
    cosutil.updateFilename(fd[0].header, outcsum)

    if events is None or len(events) == 0:
        xcoord = None
        ycoord = None
        epsilon = None
        pha = None
        if raw_csum_coords:
            fd[0].header["coordfrm"] = "raw"
        else:
            fd[0].header["coordfrm"] = "corrected"
    else:
        if raw_csum_coords:
            xcoord = events.field("rawx")
            ycoord = events.field("rawy")
            flagOmit(fd[0].header)      # set some cal. switches to OMIT
            fd[0].header["coordfrm"] = "raw"
        else:
            xcoord = events.field(xcorr)
            ycoord = events.field(ycorr)
            fd[0].header["coordfrm"] = "corrected"
        epsilon = events.field("epsilon")
        if detector == "FUV" and obsmode == "TIME-TAG":
            pha = events.field("pha")
        else:
            pha = None

    if detector == "FUV":
        if binx is None or binx <= 0:
            binx = FUV_BIN_X
        if biny is None or biny <= 0:
            biny = FUV_BIN_Y
        nx = FUV_X // binx
        ny = FUV_Y // biny
    else:
        if binx is None or binx <= 0:
            binx = NUV_BIN_X
        if biny is None or biny <= 0:
            biny = NUV_BIN_Y
        nx = NUV_X // binx
        ny = NUV_Y // biny

    if compress_csum:
        (compType, quantLevel) = compression_parameters.split(",")
        compType = compType.upper() + "_1"
        quantLevel = float(quantLevel)
        if detector == "FUV":
            if obsmode == "ACCUM":
                data = np.zeros((ny, nx), dtype=np.float32)
                if xcoord is not None:
                    ccos.csum_2d(data, xcoord, ycoord, epsilon, binx, biny)
            else:
                data = np.zeros((PHA_RANGE, ny, nx), dtype=np.float32)
                if xcoord is not None:
                    ccos.csum_3d(data, xcoord, ycoord, epsilon,
                                 pha.astype(np.int16), binx, biny)
        else:
            data = np.zeros((ny, nx), dtype=np.float32)
            if xcoord is not None:
                ccos.csum_2d(data, xcoord, ycoord, epsilon, binx, biny)
        fd.append(fits.CompImageHDU(data, header=hdr, name="SCI",
                                    compressionType=compType,
                                    quantizeLevel=quantLevel))
        fd[1].header["counts"] = data.sum(dtype=np.float64)
        #  the arguments to CompImageHDU and their defaults are:
        # compressionType='RICE_1', 'PLIO_1', 'GZIP_1', 'HCOMPRESS_1'
        # tileSize=None,       # shape of tile, default is one row
        # hcompScale=0.,       # unit is RMS of image tile
        # hcompSmooth=0,
        # if quantizeLevel is positive, unit is RMS of image tile; if negative,
        # the quantization level is the absolute value of quantizeLevel
        # quantizeLevel=16.
        del data
    else:
        if detector == "FUV":
            if obsmode == "ACCUM":
                fd.append(fits.ImageHDU(data=np.zeros((ny, nx),
                                                      dtype=np.float32),
                                        header=hdr, name="SCI"))
                if xcoord is not None:
                    ccos.csum_2d(fd[1].data, xcoord, ycoord, epsilon,
                                 binx, biny)
            else:
                fd.append(fits.ImageHDU(data=np.zeros((PHA_RANGE, ny, nx),
                                                      dtype=np.float32),
                                        header=hdr, name="SCI"))
                if xcoord is not None:
                    ccos.csum_3d(fd[1].data, xcoord, ycoord, epsilon,
                                 pha.astype(np.int16), binx, biny)
        else:
            fd.append(fits.ImageHDU(data=np.zeros((ny, nx),
                                                  dtype=np.float32),
                                    header=hdr, name="SCI"))
            if xcoord is not None:
                ccos.csum_2d(fd[1].data, xcoord, ycoord, epsilon, binx, biny)
        fd[1].header["counts"] = fd[1].data.sum(dtype=np.float64)

    if detector == "FUV":
        fd[1].header["fuvbinx"] = binx
        fd[1].header["fuvbiny"] = biny
    else:
        fd[1].header["nuvbinx"] = binx
        fd[1].header["nuvbiny"] = biny

    fd[1].header["BUNIT"] = "count"

    fd.writeto(outcsum, output_verify="silentfix")
    fd.close()

def flagOmit(phdr):
    """Flag certain calibration switches as OMIT.

    This is called for the primary header of the csum file, for the case
    that the csum image will be constructed from raw pixel coordinates.
    These steps may have actually been done, but they don't affect the
    raw coordinates, so it would be misleading to have their values set
    to "COMPLETE" in the csum header.

    Parameters
    ----------
    phdr: pyfits Header object
        The primary header of the csum file, modified in-place to set some
        calibration switches to OMIT.
    """

    keys = list(phdr.keys())
    omit_switches = ["BRSTCORR",
                     "BADTCORR",
                     "RANDCORR",
                     "TEMPCORR",
                     "GEOCORR",
                     "IGEOCORR",
                     "PHACORR",
                     "DOPPCORR",
                     "HELCORR",
                     "DEADCORR"]
    for key in omit_switches:
        if key in keys:
            phdr[key] = "OMIT"

def doStatflag(switches, output, outcounts):
    """Compute statistics and update keywords.

    Parameters
    ----------
    switches: dictionary
        Calibration switches.

    outflt: str
        Name of the output file for flat-fielded count-rate image.

    outcounts: str
        Name of the output file for count-rate image.
    """

    cosutil.printSwitch("STATFLAG", switches)
    if switches["statflag"] == "PERFORM":
        cosutil.doImageStat(outcounts)
        cosutil.doImageStat(output)

def flag_gti(time, dq, gti):
    """Flag events in dq that are outside any good time interval.

    Parameters
    ----------
    time: array like
        The time column in the events table.

    dq: array like
        The data quality column in the events table (updated in-place).

    gti: list
        List of good time intervals.
    """

    SMALL_INCR = 0.02           # smaller than the timestep of 0.032 s

    if len(gti) < 1 or len(time) < 1:
        return

    # Nothing to do if there is only one GTI and it covers the entire
    # time range.
    if len(gti) == 1 and \
      (time[0] >= gti[0][0] and time[-1] <= gti[0][1]):
        return

    dq[:] |= DQ_BAD_TIME

    for (t_start, t_stop) in gti:
        (i0, i1) = ccos.range(time, t_start, t_stop+SMALL_INCR)
        dq[i0:i1] &= ~DQ_BAD_TIME

def noWavecal(input, shift_file, info, switches, reffiles):
    """Assign a default value for the wavecal shift, from fp_pixel_shift.

    Parameters
    ----------
    input: str
        Name of the input file.

    shift_file: str
        Optional, user-specified values of shift1.

    info: dictionary
        Header keywords and values.

    switches: dictionary
        Calibration switches.

    reffiles: dictionary
        Reference file names.

    Returns
    -------
    (wavecal_info, wavecorr)
    wavecal_info is a list of dictionaries.
    wavecorr is the value to assign to keyword WAVECORR.
    """

    # For the present purposes, we don't need the other key values for
    # shift_dict.  Some of these shift1 values may be assigned below.
    shift_dict = {"shift1a": 0., "shift1b": 0., "shift1c": 0.,
                  "shift2a": 0., "shift2b": 0., "shift2c": 0.}

    if info["detector"] == "FUV":
        segment_list = [info["segment"]]
    else:
        segment_list = ["NUVA", "NUVB", "NUVC"]

    user_specified = False              # initial value
    if shift_file is not None:
        user_shifts = shiftfile.ShiftFile(shift_file,
                                          info["root"], info["fpoffset"])
    else:
        user_shifts = None
    fp_dict = {}                        # this is mostly a dummy dictionary
    lamptab = reffiles["lamptab"]
    got_pixel_shift = cosutil.findColumn(lamptab, "fp_pixel_shift")
    for segment in segment_list:
        # get fp_pixel_shift for shift1
        filter_lamp = {"opt_elem": info["opt_elem"],
                       "cenwave": info["cenwave"],
                       "segment": segment}
        if got_pixel_shift:
            filter_lamp["fpoffset"] = info["fpoffset"]
        lamp_info = cosutil.getTable(lamptab, filter_lamp)
        if lamp_info is not None and got_pixel_shift:
            fp_pixel_shift = lamp_info.field("fp_pixel_shift")[0]
        else:
            fp_pixel_shift = 0.
        # This may be replaced below, if the user specified the value.
        shift1 = fp_pixel_shift

        if user_shifts is not None:
            # Check for a user-supplied value for shift1, assuming the
            # user specified the "flash" as the first one (n = 1).
            ((user_shift1, user_shift2), nfound) = \
                user_shifts.getShifts((1, segment))     # 1 --> first flash
            if user_shift1 is not None:
                user_specified = True
                shift1 = user_shift1
        key = "shift1" + segment[-1].lower()
        shift_dict[key] = shift1
        fp_key = (segment, info["fpoffset"])
        fp_dict[fp_key] = fp_pixel_shift

    wavecal_info = []               # updated by storeWavecalInfo
    wavecal.storeWavecalInfo(wavecal_info,
                             (info["expstart"] + info["expend"]) / 2.,
                             info["cenwave"], info["fpoffset"],
                             shift_dict, fp_dict,
                             info["rootname"], input)

    # True if the user specified the shift for any segment/stripe.
    if user_specified:
        # Not skipped because the user specified the shift.
        wavecorr = "COMPLETE"
    else:
        wavecorr = "SKIPPED"

    return (wavecal_info, wavecorr)

def updateFromWavecal(events, wavecal_info, wavecorr,
                      shift_file,
                      info, switches, reffiles, phdr, hdr):
    """Update XFULL and YFULL based on auto or GO wavecal info.

    Parameters
    ----------
    events: pyfits record array
        The data unit containing the events table.

    wavecal_info: dictionary
        When wavecal exposures were processed, the results
        were stored in this dictionary.

    wavecorr: str
        Value to assign to WAVECORR keyword in phdr.

    shift_file: str
        If not None, this text file may have been used to override shift1;
        it's included here just to append its name to the WAVECALS string
        for the header and trailer.

    info: dictionary
        Header keywords and values.

    switches: dictionary
        Calibration switches.

    reffiles: dictionary
        Reference file names.

    phdr: pyfits Header object
        The primary header (WAVECORR and WAVECALS can be updated).

    hdr: pyfits Header object
        The events extension header (modified in-place).

    Returns
    -------
    (tl_time, shift1_vs_time): tuple of two array like
        tl_time is the array of times at one-second intervals, for the
        timeline table.  shift1_vs_time is the array of corresponding
        values of shift1a or shift1b, or None if the current observation
        is a wavecal or if wavecal processing was not done.
    """

    global xcorr, ycorr, xdopp, ydopp, xfull, yfull
    global active_area

    # Read info from wavecal parameters table.
    wcp_info = cosutil.getTable(reffiles["wcptab"],
                                filter={"opt_elem": info["opt_elem"]},
                                exactly_one=True)
    wcp_info = wcp_info[0]

    time = events.field("TIME")
    # Create an array of times with one-second increments.
    if info["obsmode"] == "ACCUM":
        first_time = 0.
        last_time = info["exptime"]
    else:
        first_time = time[0]
        last_time = time[-1]
    # The name tl_time means timeline time.
    tl_time = cosutil.timelineTimes(first_time, last_time, dt=1.)

    xi  = events.field(xdopp)
    eta = events.field(ydopp)
    xi_full  = events.field(xfull)
    eta_full = events.field(yfull)

    # If the current exposure is a wavecal, or for a science exposure if
    # wavecal processing has not been done, there's nothing to do.
    if info["exptype"].find("WAVE") >= 0 or not wavecal_info:
        return (tl_time, None)

    # Get the shifts in dispersion and cross-dispersion directions at the
    # start of the exposure.  If the science exposure was bracketed by
    # two wavecals, the slope of the shifts can be non-zero.
    shift_info = wavecal.returnWavecalShift(wavecal_info,
                                            wcp_info, info["cenwave"],
                                            info["fpoffset"], info["expstart"])
    if shift_info is None:
        return (tl_time, None)

    (shift_dict, slope_dict, filename) = shift_info

    if info["detector"] == "FUV":
        segment_list = [info["segment"]]
    else:
        segment_list = ["NUVA", "NUVB", "NUVC"]
        psa_region_flags_dict = nuvPsaRegions(eta, info, reffiles["xtractab"])
        wca_region_flags_dict = nuvWcaRegions(eta, info, reffiles["xtractab"])

    t0 = time[0]
    t_mid = (t0 + time[-1]) / 2.

    xi_full[:] = xi.copy()

    for segment in segment_list:

        key = "shift1" + segment[-1].lower()
        if not (key in shift_dict and key in slope_dict):
            cosutil.printError("There is no wavecal for segment %s." % segment)
            return (tl_time, None)
        shift1_zero = shift_dict[key]
        shift1_slope = slope_dict[key]
        if info["detector"] == "FUV":
            xi_full[:] = np.where(active_area,
                           xi - ((time - t0) * shift1_slope + shift1_zero),
                           xi_full)
        else:
            xi_full[:] = np.where(psa_region_flags_dict[segment],
                           xi - ((time - t0) * shift1_slope + shift1_zero),
                           xi_full)
            xi_full[:] = np.where(wca_region_flags_dict[segment],
                           xi - ((time - t0) * shift1_slope + shift1_zero),
                           xi_full)
        avg_shift1 = shift1_slope * t_mid + shift1_zero
        key = "SHIFT1" + segment[-1]
        hdr[key] = round(avg_shift1, 4)

    if info["detector"] == "FUV":
        segment = segment_list[0]
    else:
        segment = "NUVB"

    key = "shift2" + segment[-1].lower()
    shift2_zero = shift_dict[key]
    shift2_slope = slope_dict[key]
    if info["detector"] == "FUV":
        eta_full[:] = np.where(active_area,
                        eta - ((time - t0) * shift2_slope + shift2_zero),
                        eta)
    else:
        # Use the same shift2 for every stripe.
        eta_full[:] = eta - ((time - t0) * shift2_slope + shift2_zero)

    # stripe B for NUV
    key = "shift1" + segment[-1].lower()
    shift1_zero = shift_dict[key]
    shift1_slope = slope_dict[key]
    avg_dy = shift2_slope * t_mid + shift2_zero

    # Create the array of shift1 at the times in tl_time.
    shift1_vs_time = shift1_slope * tl_time + shift1_zero

    # Set the SHIFT2[A-C] keywords to the average offset in the
    # cross-dispersion direction.
    # Set DPIXEL1[A-C] to the average of the difference xfull minus the
    # nearest integer to xfull, where xfull is the column of that name;
    # this will be used when assigning wavelengths in extract.py.

    for segment in segment_list:
        key = "SHIFT2" + segment[-1]
        hdr[key] = round(avg_dy, 4)
        if info["detector"] == "FUV":
            xi_active = xi_full[active_area]
            xi_diff = xi_active - np.around(xi_active)
        else:
            xi_psa = xi_full[psa_region_flags_dict[segment]]
            xi_diff = xi_psa - np.around(xi_psa)
        if len(xi_diff) > 0:
            dpixel1 = xi_diff.mean(dtype=np.float64)
        else:
            dpixel1 = 0.
        key = "DPIXEL1" + segment[-1]
        hdr[key] = round(dpixel1, 4)

    phdr["wavecorr"] = wavecorr
    if wavecorr == "COMPLETE":
        filename = cosutil.changeSegment(filename, info["detector"],
                                         info["segment"])
        if shift_file is not None:
            filename = filename + " " + shift_file
        phdr["wavecals"] = filename
        cosutil.printMsg("Wavecal file(s) '%s'" % filename, VERBOSE)

    return (tl_time, shift1_vs_time)

def computeWavelengths(events, info, reffiles, helcorr="OMIT", hdr=None):
    """Compute wavelengths for a corrtag table.

    Parameters
    ----------
    events: pyfits record array, or None
        The data unit containing the events table.

    info: dictionary
        Header keywords and values.

    reffiles: dictionary
        Reference file names.

    helcorr: str
        If helcorr is PERFORM or COMPLETE, wavelengths should be corrected
        for heliocentric velocity (helcorr in header will not be modified,
        however); the default value is appropriate for a wavecal.

    hdr: pyfits Header object, or None
        If not None, apply shift1[abc] and shift2[abc] to the pixel
        coordinates; this is needed for a wavecal exposure.
    """

    if events is None or len(events) == 0:
        return

    # If the current exposure is a wavecal, we need to apply the shift keyword
    # values to the pixel coordinates.  In that case, hdr is supplied so we
    # can read the keywords.
    use_shift_keywords = (hdr is not None)

    # Heliocentric correction is not relevant for wavecals and won't be done.
    if hdr is None:
        message = "%-9s %s for computing wavelengths for the corrtag table" \
                   % ("HELCORR", helcorr)
        cosutil.printMsg(message, VERBOSE)

    disptab = reffiles["disptab"]
    xtractab = reffiles["xtractab"]
    detector = info["detector"]
    opt_elem = info["opt_elem"]
    cenwave = info["cenwave"]
    if detector == "FUV":
        segment_list = [info["segment"]]
    else:
        segment_list = ["NUVA", "NUVB", "NUVC"]
    shift1_dict = {}
    shift2_dict = {}
    if use_shift_keywords:
        for segment in segment_list:
            keyword = "shift1" + segment[-1]
            shift1 = hdr.get(keyword, default=0.)
            keyword = "shift2" + segment[-1]
            shift2 = hdr.get(keyword, default=0.)
            shift1_dict[segment] = shift1
            shift2_dict[segment] = shift2

    # aperture and segment will be added to the filter within the loop.
    filter = {"opt_elem": opt_elem,
              "cenwave": cenwave,
              "fpoffset": info["fpoffset"]}

    wavelength = events.field("WAVELENGTH")

    # The YFULL position is used to determine which stripe a given
    # event corresponds to.
    if use_shift_keywords:
        xi = events.field(xfull).copy()         # because we need to modify it
        if detector == "FUV":
            shift2b = shift2_dict[segment_list[0]]
        else:
            shift2b = shift2_dict["NUVB"]
        eta = events.field(yfull).copy() - shift2b
    else:
        xi = events.field(xfull)
        eta = events.field(yfull)

    if detector == "FUV":
        setActiveArea(events, info, reffiles["brftab"])
        (psa_region_flags, wca_region_flags) = \
                        fuvPsaWcaRegions(eta, info, xtractab)
    else:
        psa_region_flags_dict = nuvPsaRegions(eta, info, xtractab)
        wca_region_flags_dict = nuvWcaRegions(eta, info, xtractab)

    for segment in segment_list:
        # Compute the wavelengths for the output table.
        filter["segment"] = segment
        filter["aperture"] = "PSA"
        psa_disp_rel = dispersion.Dispersion(disptab, filter)
        filter["aperture"] = "WCA"
        wca_disp_rel = dispersion.Dispersion(disptab, filter)
        if not (psa_disp_rel.isValid() and wca_disp_rel.isValid()):
            cosutil.printError("Matching row in disptab %s was not found" \
                               % disptab)
            cosutil.printContinuation(
                "can't compute wavelengths for corrtag file.")
            continue
        if detector == "FUV":
            if use_shift_keywords:
                xi -= shift1_dict[segment]
            psa_wavelength = psa_disp_rel.evalDisp(xi)
            # "hdr is None" means the current exposure is not a wavecal
            if hdr is None and (helcorr == "PERFORM" or helcorr == "COMPLETE"):
                psa_wavelength += (psa_wavelength *
                                   (-info["v_helio"]) / SPEED_OF_LIGHT)
            wavelength[:] = np.where(psa_region_flags,
                                     psa_wavelength, wavelength)
            del psa_wavelength
            wca_wavelength = wca_disp_rel.evalDisp(xi)
            wavelength[:] = np.where(wca_region_flags,
                                     wca_wavelength, wavelength)
            del wca_wavelength
        else:
            if use_shift_keywords:
                xi_full = xi - shift1_dict[segment]
            else:
                xi_full = xi
            # Update the wavelength array for those events that are within
            # the PSA and WCA regions for the current stripe.
            psa_wavelength = psa_disp_rel.evalDisp(xi_full)
            if hdr is None and (helcorr == "PERFORM" or helcorr == "COMPLETE"):
                psa_wavelength += (psa_wavelength *
                                   (-info["v_helio"]) / SPEED_OF_LIGHT)
            wavelength[:] = np.where(psa_region_flags_dict[segment],
                                     psa_wavelength, wavelength)
            del psa_wavelength
            wca_wavelength = wca_disp_rel.evalDisp(xi_full)
            wavelength[:] = np.where(wca_region_flags_dict[segment],
                                     wca_wavelength, wavelength)
            del wca_wavelength
        psa_disp_rel.close()
        wca_disp_rel.close()

    return

def fuvPsaWcaRegions(eta, info, xtractab):
    """Determine the sets of events within the PSA and WCA.

    This version is for FUV data.

    Parameters
    ----------
    eta: array like
        Pixel coordinates in cross-dispersion direction.

    info: dictionary
        Keywords and values.

    xtractab: str
        Name of spectral extraction parameters reference table.

    Returns
    -------
    tuple of two boolean arrays
        The values in the first array are True for events that are within
        the active area and also within the PSA region (i.e. below the
        midpoint between PSA and WCA).  The second array values are True
        for events that are within the active area and also within the WCA
        region.
    """

    global active_area

    psa_region_flags = active_area.copy()
    wca_region_flags = active_area.copy()

    filter = {"opt_elem": info["opt_elem"], "cenwave": info["cenwave"],
              "segment": info["segment"]}       # aperture added below
    middle = float(FUV_X) / 2.

    # The computation of the 'boundary' variable makes an assumption
    # about the relative locations of the PSA and WCA regions on the
    # detectors.  The PSA spectral region is at lower Y pixel numbers.

    filter["aperture"] = "PSA"
    xtract_info = cosutil.getTable(xtractab, filter, exactly_one=True)
    b_spec_psa = xtract_info.field("b_spec")[0] + \
                 xtract_info.field("slope")[0] * middle

    filter["aperture"] = "WCA"
    xtract_info = cosutil.getTable(xtractab, filter, exactly_one=True)
    b_spec_wca = xtract_info.field("b_spec")[0] + \
                 xtract_info.field("slope")[0] * middle

    boundary = int(round((b_spec_psa + b_spec_wca) / 2.))

    psa_region_flags &= (eta < boundary)
    wca_region_flags &= (eta >= boundary)

    return (psa_region_flags, wca_region_flags)

def flagsFromBoundaries(eta, boundaries_dict):
    """Given lower and upper cutoffs, return arrays of Boolean flags.

    Parameters
    ----------
    eta: array like
        Pixel coordinates in cross-dispersion direction.

    boundaries_dict: dictionary
        Key is a stripe name, value is a tuple with the lower and upper Y
        boundaries for that stripe.

    Returns
    -------
    dictionary of boolean arrays
        Dictionary with stripe name ("NUVA", "NUVB", "NUVC") as the key
        and an array of Boolean flags as the value, True for events for
        which the Y coordinate is within the regions for the PSA.
    """

    region_flags_dict = {}
    for key in boundaries_dict:
        (lower, upper) = boundaries_dict[key]
        region_flags_dict[key] = (eta >= lower) & (eta < upper)

    return region_flags_dict

def nuvPsaBoundaries(eta, info, xtractab):
    """Determine the limits in Y for each NUV region for the PSA.

    Parameters
    ----------
    eta: array like
        Pixel coordinates in cross-dispersion direction.

    info: dictionary
        Keywords and values.

    xtractab: str
        Name of spectral extraction parameters reference table.

    Returns
    -------
    dictionary of tuples
        Dictionary with stripe name ("NUVA", "NUVB", "NUVC") as the key
        and a two-element tuple as the value; the elements of the tuple are
        the lower and upper Y coordinates (integers) of the regions for the
        stripe for the PSA.
    """

    # segment will be added to the filter below.
    filter = {"opt_elem": info["opt_elem"], "cenwave": info["cenwave"],
              "aperture": "PSA"}
    middle = float(NUV_X) / 2.

    # b_spec_a, b_spec_b, b_spec_c, are the locations (at the middle of the
    # detector) of stripes A, B, C for the PSA, and b_spec_wca is the location
    # of stripe A for the WCA.

    filter["segment"] = "NUVA"
    xtract_info = cosutil.getTable(xtractab, filter, exactly_one=True)
    b_spec_a = xtract_info.field("b_spec")[0] + \
               xtract_info.field("slope")[0] * middle

    filter["segment"] = "NUVB"
    xtract_info = cosutil.getTable(xtractab, filter, exactly_one=True)
    b_spec_b = xtract_info.field("b_spec")[0] + \
               xtract_info.field("slope")[0] * middle

    filter["segment"] = "NUVC"
    xtract_info = cosutil.getTable(xtractab, filter, exactly_one=True)
    b_spec_c = xtract_info.field("b_spec")[0] + \
               xtract_info.field("slope")[0] * middle

    filter["segment"] = "NUVA"
    filter["aperture"] = "WCA"
    xtract_info = cosutil.getTable(xtractab, filter, exactly_one=True)
    b_spec_wca = xtract_info.field("b_spec")[0] + \
                 xtract_info.field("slope")[0] * middle

    # Set boundaries midway between adjacent stripes.
    boundary_a_b = int(round((b_spec_a + b_spec_b) / 2.))
    boundary_b_c = int(round((b_spec_b + b_spec_c) / 2.))
    boundary_c_wca = int(round((b_spec_c + b_spec_wca) / 2.))

    boundaries_dict = {}
    boundaries_dict["NUVA"] = (0, boundary_a_b)
    boundaries_dict["NUVB"] = (boundary_a_b, boundary_b_c)
    boundaries_dict["NUVC"] = (boundary_b_c, boundary_c_wca)

    return boundaries_dict

def nuvPsaRegions(eta, info, xtractab):
    """Determine the set of events within the NUV regions for the PSA.

    This is only used for NUV data.

    Parameters
    ----------
    eta: array like
        Pixel coordinates in cross-dispersion direction.

    info: dictionary
        Keywords and values.

    xtractab: str
        Name of spectral extraction parameters reference table.

    Returns
    -------
    dictionary of boolean arrays
        Dictionary with stripe name ("NUVA", "NUVB", "NUVC") as the key
        and an array of Boolean flags as the value, true for events for
        which the Y coordinate is within the regions for the PSA.
    """

    boundaries_dict = nuvPsaBoundaries(eta, info, xtractab)

    region_flags_dict = flagsFromBoundaries(eta, boundaries_dict)

    return region_flags_dict

def nuvWcaBoundaries(eta, info, xtractab):
    """Determine the set of events within the NUV regions for the WCA.

    This is only used for NUV data.

    Parameters
    ----------
    eta: array like
        Pixel coordinates in cross-dispersion direction.

    info: dictionary
        Keywords and values.

    xtractab: str
        Name of spectral extraction parameters reference table.

    Returns
    -------
    dictionary of tuples
        Dictionary with stripe name ("NUVA", "NUVB", "NUVC") as the key
        and a two-element tuple as the value; the elements of the tuple are
        the lower and upper Y coordinates (integers) of the regions for the
        stripe for the WCA.
    """

    # aperture and segment will be added to the filter below.
    filter = {"opt_elem": info["opt_elem"], "cenwave": info["cenwave"]}
    middle = float(NUV_X) / 2.

    # b_spec_c is the location (at the middle of the detector) of stripe C
    # for the PSA, and b_spec_wca is the location
    # of stripe A for the WCA.

    filter["segment"] = "NUVC"
    filter["aperture"] = "PSA"
    xtract_info = cosutil.getTable(xtractab, filter, exactly_one=True)
    b_spec_c = xtract_info.field("b_spec")[0] + \
               xtract_info.field("slope")[0] * middle

    filter["aperture"] = "WCA"

    filter["segment"] = "NUVA"
    xtract_info = cosutil.getTable(xtractab, filter, exactly_one=True)
    b_spec_wca_a = xtract_info.field("b_spec")[0] + \
                   xtract_info.field("slope")[0] * middle

    filter["segment"] = "NUVB"
    xtract_info = cosutil.getTable(xtractab, filter, exactly_one=True)
    b_spec_wca_b = xtract_info.field("b_spec")[0] + \
                   xtract_info.field("slope")[0] * middle

    filter["segment"] = "NUVC"
    xtract_info = cosutil.getTable(xtractab, filter, exactly_one=True)
    b_spec_wca_c = xtract_info.field("b_spec")[0] + \
                   xtract_info.field("slope")[0] * middle

    # Set boundaries midway between adjacent stripes.
    boundary_c_wca = int(round((b_spec_c + b_spec_wca_a) / 2.))
    boundary_a_b = int(round((b_spec_wca_a + b_spec_wca_b) / 2.))
    boundary_b_c = int(round((b_spec_wca_b + b_spec_wca_c) / 2.))

    boundaries_dict = {}
    boundaries_dict["NUVA"] = (boundary_c_wca, boundary_a_b)
    boundaries_dict["NUVB"] = (boundary_a_b, boundary_b_c)
    boundaries_dict["NUVC"] = (boundary_b_c, NUV_Y)

    return boundaries_dict

def nuvWcaRegions(eta, info, xtractab):
    """Determine the set of events within the NUV regions for the WCA.

    This is only used for NUV data.

    Parameters
    ----------
    eta: array like
        Pixel coordinates in cross-dispersion direction.

    info: dictionary
        Keywords and values.

    xtractab: str
        Name of spectral extraction parameters reference table.

    Returns
    -------
    dictionary of tuples
        Dictionary with stripe name ("NUVA", "NUVB", "NUVC") as the key
        and an array of Boolean flags as the value, true for events for
        which the Y coordinate is within the regions for the WCA.
    """

    boundaries_dict = nuvWcaBoundaries(eta, info, xtractab)

    region_flags_dict = flagsFromBoundaries(eta, boundaries_dict)

    return region_flags_dict

def getWavecalOffsets(events, info, wavecorr, xtractab, brftab):
    """Get min and max values of shift1 and shift2.

    Parameters
    ----------
    events: pyfits record array
        the data unit containing the events table

    info: dictionary
        Keywords and values.

    wavecorr: str
        Specifies whether wavecal processing has been done.

    xtractab: str
        Name of spectral extraction parameters reference table.

    brftab: str
        Name of baseline reference table

    Returns
    -------
    dictionary
        Each key is a two-element tuple, the lower and upper limits in Y;
        the value is a list:
        [min_shift1, max_shift1, min_shift2, max_shift2], where
        min_shift1 and max_shift1 are the minimum and maximum values
        of the wavecal shift in the dispersion direction for events with
        lower <= Y < upper (positive means a feature was detected at larger
        pixel coordinate than in the template), and min_shift2 and
        max_shift2 are the corresponding values in the cross-dispersion
        direction.
    """

    global active_area

    minmax_shift_dict = {}

    # wavecorr can be set to SKIPPED for FUVB data if there is no wavecal
    # data and no corresponding segment A data (see concurrent.py).  In
    # this case, the shifts will be non-zero if fpoffset is not zero.
    if info["obstype"] == "IMAGING" or wavecorr == "OMIT":
        if info["detector"] == "NUV":
            minmax_shift_dict[(0, NUV_Y)] = [0., 0., 0., 0.]
        else:
            minmax_shift_dict[(0, FUV_Y)] = [0., 0., 0., 0.]
        return minmax_shift_dict

    #
    # Since we're going to be using the active_area array, make sure it's
    # populated correctly
    setActiveArea(events, info, brftab)

    if active_area.any():
        xi_dopp  = events.field(xdopp)
        eta_corr = events.field(ycorr)
        xi_full  = events.field(xfull)
        eta_full = events.field(yfull)

        xdiff = xi_dopp - xi_full
        ydiff = eta_corr - eta_full

        if info["detector"] == "NUV":
            b_dict_list = [nuvPsaBoundaries(eta_corr, info, xtractab),
                           nuvWcaBoundaries(eta_corr, info, xtractab)]
            # these two could be moved inside the loop, if necessary:
            min_shift2 = ydiff.min()
            max_shift2 = ydiff.max()
            for boundaries_dict in b_dict_list:
                for key in boundaries_dict.keys():
                    (lower, upper) = boundaries_dict[key]
                    flags = (eta_corr >= lower) & (eta_corr < upper)
                    xdiff_subset = xdiff[flags]
                    if len(xdiff_subset) > 0:
                        min_shift1 = xdiff_subset.min()
                        max_shift1 = xdiff_subset.max()
                        # ydiff_subset = ydiff[flags]
                        # min_shift2 = ydiff_subset.min()
                        # max_shift2 = ydiff_subset.max()
                        minmax_shift_dict[(lower, upper)] = \
                            [min_shift1, max_shift1, min_shift2, max_shift2]
                    else:
                        minmax_shift_dict[(lower, upper)] = [0., 0., 0., 0.]
        else:
            xdiff = xdiff[active_area]
            ydiff = ydiff[active_area]

            min_shift1 = xdiff.min()
            max_shift1 = xdiff.max()
            #
            # The difference between the min and max shift1 values should be < 20
            # If it's greater than that, we need to prune the rogue values out
            # This should happen VERY rarely, so we can leave the diagnostic print
            # statements in
            if (max_shift1 - min_shift1) > 20.0:
                # Count the values on either side of the midpoint
                midpoint = 0.5*(min_shift1 + max_shift1)
                lowershift1 = np.where(xdiff < midpoint)[0].size
                highershift1 = np.where(xdiff > midpoint)[0].size
                cosutil.printWarning("Difference between min and max shift1 > 20.0")
                cosutil.printContinuation("Min=%f, max=%f" % (min_shift1, max_shift1))
                cosutil.printContinuation("%d events < midpt, %d events > midpt" % (lowershift1,
                                                                                    highershift1))
                if lowershift1 > highershift1:
                    indices = np.where(xdiff < midpoint)
                else:
                    indices = np.where(xdiff > midpoint)
                min_shift1 = xdiff[indices].min()
                max_shift1 = xdiff[indices].max()
            min_shift2 = ydiff.min()
            max_shift2 = ydiff.max()
            minmax_shift_dict[(0, FUV_Y)] = [min_shift1, max_shift1,
                                             min_shift2, max_shift2]
    else:
        # active_area is all False.
        if info["detector"] == "NUV":
            minmax_shift_dict[(0, NUV_Y)] = [0., 0., 0., 0.]
        else:
            minmax_shift_dict[(0, FUV_Y)] = [0., 0., 0., 0.]

    return minmax_shift_dict

def copyColumns(events):
    """Copy XCORR and YCORR columns to XDOPP, XFULL and YFULL.

    Copy XCORR (RAWX) and YCORR (RAWY) to XDOPP, XFULL, YFULL as initial
    values, in case this is imaging data or wavecal processing will not
    be done.

    Parameters
    ----------
    events: pyfits record array
        The data unit containing the events table.
    """

    global xcorr, ycorr, xdopp, ydopp, xfull, yfull

    xi  = events.field(xcorr)
    eta = events.field(ycorr)
    xi_dopp  = events.field(xdopp)
    xi_full  = events.field(xfull)
    eta_full = events.field(yfull)

    xi_dopp[:] = xi.copy()
    xi_full[:] = xi.copy()
    eta_full[:] = eta.copy()<|MERGE_RESOLUTION|>--- conflicted
+++ resolved
@@ -2565,15 +2565,10 @@
                 xshifts.append(int(round(min_shift1 - widen)))
             for xshift in range(min(xshifts), max(xshifts)+1):
                 cosutil.printMsg("Shifting to %d, %d" % (xshift, yshift))
-<<<<<<< HEAD
-                shifted_dq = arrayShift(y_shifted_dq[int(lower_y):int(upper_y)], 0, xshift)
+                shifted_dq = arrayShift(y_shifted_dq[int(lower_y):int(upper_y)], 0, xshift,
+                                        DQ_PIXEL_OUT_OF_BOUNDS)
                 blur_dq[int(lower_y):int(upper_y)] = np.bitwise_or(blur_dq[int(lower_y):int(upper_y)],
                                                                    shifted_dq)
-=======
-                shifted_dq = arrayShift(y_shifted_dq[lower_y:upper_y], 0, xshift,
-                                        DQ_PIXEL_OUT_OF_BOUNDS)
-                blur_dq[lower_y:upper_y] = np.bitwise_or(blur_dq[lower_y:upper_y], shifted_dq)
->>>>>>> b22f7e36
         
     return blur_dq
 
