--- conflicted
+++ resolved
@@ -2408,11 +2408,7 @@
     below and above the WCA aperture by the trace+aligncorr shift"""
     shifted_dq = dq_array.copy() * 0
     nrows, ncolumns = dq_array.shape
-<<<<<<< HEAD
-    wca_0 = int(round(wca_row["B_SPEC"][0]))
-=======
     wca_0 = int(wca_row["B_SPEC"][0])
->>>>>>> fa65d97e
     wcaslope = wca_row["SLOPE"][0]
     wcaheight = wca_row["HEIGHT"][0]
     for column in range(ncolumns):
